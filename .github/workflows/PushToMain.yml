# TODO: When Github Actions allows Reusable Workflows with strategies then move build test to a reuasble workflow.
# https://docs.github.com/en/actions/using-workflows/reusing-workflows#limitations

# TODO: Add tests for linux before publish

name: Push to main

on:
  workflow_dispatch:
  push:
    branches: [ main ]

  
jobs:
  publish:
    runs-on: windows-latest
    needs: [build-rust-ubuntu, build-rust-windows]
    env:
      PLATFORM: x64
      CONFIG: Debug
      FRAMEWORK: net6.0
    steps:
    - uses: actions/checkout@v3
      with:
        fetch-depth: 0
    - name: Setup dotnet
      uses: actions/setup-dotnet@v2
      with:
        dotnet-version: | 
          6.0.x 
    - name: Restore
      run: dotnet restore
      shell: pwsh
    - name: Set MINVERBUILDMETADATA
      run:  echo "MINVERBUILDMETADATA=$(git rev-parse --short ${{ github.sha }})" | Out-File -FilePath $Env:GITHUB_ENV -Encoding utf-8 -Append
      shell: pwsh
    - name: Add msbuild to PATH
      uses: microsoft/setup-msbuild@v1.1
      with:
        msbuild-architecture: x64
    - name: Build Solution
      run: msbuild hyperlight.sln /p:Configuration=$env:CONFIG /p:Platform=$env:PLATFORM /p:ContinuousIntegrationBuild=true
      shell: pwsh
    - name: Test
      shell: pwsh
      run: dotnet test -c $env:CONFIG
      working-directory: src/tests/Hyperlight.Tests
    - name: Build Example for Windows 
      shell: pwsh
      run: dotnet publish -c $env:CONFIG --self-contained -r win-x64 -f $env:FRAMEWORK
      working-directory: src/examples/NativeHost
    - name: Archive Windows Release
      shell: pwsh
      run: 7z a -tzip  ../windows-x64.zip .
      working-directory: src/examples/NativeHost/bin/${{ env.PLATFORM }}/${{ env.CONFIG }}/${{ env.FRAMEWORK }}/win-x64/publish
    - name: Build Example for Linux
      shell: pwsh
      run: dotnet publish -c $env:CONFIG --self-contained -r linux-x64 -f $env:FRAMEWORK
      working-directory: src/examples/NativeHost
    - name: Archive Linux Release
      shell: pwsh
      run: tar -zcvf ../linux-x64.tar.gz .
      working-directory: src/examples/NativeHost/bin/${{ env.PLATFORM }}/${{ env.CONFIG }}/${{ env.FRAMEWORK }}/linux-x64/publish
    - name: Package solution
      run: dotnet pack -c $env:CONFIG --include-symbols -p:RepositoryUrl=https://github.com/${{ github.repository }}.git 
      working-directory: src/Hyperlight
      shell: pwsh
    - name: Publish Github Packages
      run: |
          for nupkg in $(find . -name *.nupkg)
          do
            echo Pushing $nupkg
            dotnet nuget push $nupkg --api-key ${{ secrets.GHPACKAGES_PAT }} --source https://nuget.pkg.github.com/${{ github.repository_owner }}/index.json --skip-duplicate
          done
      shell: bash
      working-directory: src/Hyperlight
    - name: Download header file
        uses: "actions/download-artifact@v2"
        with:
          name: hyperlight_host.h
    - name: Download shared object file
      uses: "actions/download-artifact@v2"
      with:
        name: libhyperlight_host.so
    - name: Download DLL
      uses: actions/download-artifact@v2
      with:
        name: hyperlight_host.dll
    # Publish the native guests so that its possible to use Hyperlight without building it.
    - name: Create Release
      uses: "marvinpinto/action-automatic-releases@latest"
      with:
        repo_token: "${{ secrets.GITHUB_TOKEN }}"
        prerelease: true
        automatic_release_tag: latest
        title: "Latest Development Build From Main Branch"
        files: |
          src/tests/Guests/callbackguest/${{ env.PLATFORM }}/${{ env.CONFIG }}/callbackguest.exe
          src/tests/Guests/simpleguest/${{ env.PLATFORM }}/${{ env.CONFIG }}/simpleguest.exe
          src/examples/NativeHost/bin/${{ env.PLATFORM }}/${{ env.CONFIG }}/${{ env.FRAMEWORK }}/win-x64/windows-x64.zip
          src/examples/NativeHost/bin/${{ env.PLATFORM }}/${{ env.CONFIG }}/${{ env.FRAMEWORK }}/linux-x64/linux-x64.tar.gz
<<<<<<< HEAD
          hyperlight_host.h
          libhyperlight_host.so
          hyperlight_host.dll
  build-rust-ubuntu:
    runs-on: ubuntu-latest
    steps:
      - uses: actions/checkout@v3
      - uses: extractions/setup-just@v1
        with:
          just-version: 0.8 # optional semver specification, otherwise latest
      - name: Install cbindgen
        run: cargo install --force cbindgen
      - name: Build
        run: cargo build --verbose
      - name: Generate header file
        working-directory: src/hyperlight_host
        run: just gen-headers
      - name: Upload shared object file
        uses: actions/upload-artifact@v2
        with:
          name: libhyperlight_host.so
          path: target/debug/libhyperlight_host.so
      - name: Upload header file
        uses: actions/upload-artifact@v2
        with:
          name: hyperlight_host.h
          path: src/hyperlight_host/include/hyperlight_host.h
  build-rust-windows:
    runs-on: windows-latest
    steps:
      - uses: actions/checkout@v3
      - name: Build
        run: cargo build --verbose
      - name: Upload DLL file
        uses: actions/upload-artifact@v2
        with:
          name: hyperlight_host.dll
          path: target/debug/hyperlight_host.dll
=======
          ${{ env.PLATFORM }}/${{ env.CONFIG }}/HyperlightGuest.lib
          src/HyperlightGuest/include/hyperlight.h
          src/HyperlightGuest/third_party/printf/printf.h
          
>>>>>>> e8e88d9c
<|MERGE_RESOLUTION|>--- conflicted
+++ resolved
@@ -99,7 +99,9 @@
           src/tests/Guests/simpleguest/${{ env.PLATFORM }}/${{ env.CONFIG }}/simpleguest.exe
           src/examples/NativeHost/bin/${{ env.PLATFORM }}/${{ env.CONFIG }}/${{ env.FRAMEWORK }}/win-x64/windows-x64.zip
           src/examples/NativeHost/bin/${{ env.PLATFORM }}/${{ env.CONFIG }}/${{ env.FRAMEWORK }}/linux-x64/linux-x64.tar.gz
-<<<<<<< HEAD
+          ${{ env.PLATFORM }}/${{ env.CONFIG }}/HyperlightGuest.lib
+          src/HyperlightGuest/include/hyperlight.h
+          src/HyperlightGuest/third_party/printf/printf.h
           hyperlight_host.h
           libhyperlight_host.so
           hyperlight_host.dll
@@ -137,10 +139,4 @@
         uses: actions/upload-artifact@v2
         with:
           name: hyperlight_host.dll
-          path: target/debug/hyperlight_host.dll
-=======
-          ${{ env.PLATFORM }}/${{ env.CONFIG }}/HyperlightGuest.lib
-          src/HyperlightGuest/include/hyperlight.h
-          src/HyperlightGuest/third_party/printf/printf.h
-          
->>>>>>> e8e88d9c
+          path: target/debug/hyperlight_host.dll