--- conflicted
+++ resolved
@@ -50,20 +50,13 @@
                 })
                 .unwrap();
 
-<<<<<<< HEAD
-            let mut sbox = RustSandbox::new(bin_path.to_string(), mem_cfg, sandbox_run_options)?;
-            writer_func.register(&mut sbox, "writer_func")?;
-
-            Ok(register_sandbox(ctx, Sandbox { rust_sandbox: sbox }))
-=======
             let mut sbox = sandbox::UnintializedSandbox::new(
                 bin_path.to_string(),
                 mem_cfg,
                 sandbox_run_options,
             )?;
-            writer_func.register(&mut sbox, "writer_func");
+            writer_func.register(&mut sbox, "writer_func")?;
             Ok(Sandbox::from(sbox).register(ctx))
->>>>>>> 1150e4c6
         })
         .ok_or_err_hdl()
 }
