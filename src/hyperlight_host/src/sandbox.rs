--- conflicted
+++ resolved
@@ -22,14 +22,8 @@
 };
 use anyhow::{anyhow, bail, Result};
 use log::{debug, error, info, trace, warn};
-<<<<<<< HEAD
-=======
-use std::any::Any;
->>>>>>> de22bdb0
 use std::collections::HashMap;
 use std::ffi::c_void;
-use std::fmt::Debug;
-use std::fmt::Formatter;
 use std::io::stdout;
 use std::io::Write;
 use std::ops::Add;
@@ -89,245 +83,6 @@
     false
 }
 
-<<<<<<< HEAD
-=======
-// PrintOutputFunctionPointer is a pointer to a function in the host that can be called from the Sandbox
-// it is defined as Rc<RefCell<dyn FnMut(String) -> Result<() +'a>>>,
-
-// Rc as the function pointer is shared between the sandbox and the host
-// RefCell as the function pointer needs to be able to be shared (potentially mutably) between the sandbox and the host
-// dyn FnMut as the function pointer can be a closure that can mutate captured variables
-// 'a so the function pointer does not have a static lifetime by default
-
-// The actual function it points to can be one of the following:
-//
-// fn. A static function in the host.
-// Fn. A closure in the host that can reference captured context.
-// FnMut. A closure in the host that can mutate captured context.
-
-// PrintOutputFunctionPointer is a pointer to a print_output function in the host that can be called from the Sandbox in place of the deault behaviour of writing to stdout.
-// pub type PrintOutputFunctionPointer<'a> = Rc<RefCell<dyn FnMut(String) -> Result<()> + 'a>>;
-
-// However this should be generic so that it can be used for any host function not a special case for print_output
-// One way of doing this is as follows:
-
-/// This is a marker trait that is used to indicate that a type is a valid Hyperlight parameter type.
-pub trait SupportedParameterType {}
-/// This is a marker trait that is used to indicate that a type is a valid Hyperlight return type.
-pub trait SupportedReturnType {}
-
-/// This trait allows us to get the HyperlightType for a type at run time
-pub trait SupportedParameterAndReturnTypesInfo {
-    /// Get the SupportedParameterAndReturnTypes for a type
-    fn get_hyperlight_type() -> SupportedParameterAndReturnTypes;
-}
-
-// We can then implement these traits for each type that support as a parameter or return type.
-
-impl SupportedParameterType for u32 {}
-impl SupportedParameterType for String {}
-impl SupportedParameterType for i32 {}
-impl SupportedParameterType for i64 {}
-impl SupportedParameterType for u64 {}
-impl SupportedParameterType for bool {}
-impl SupportedParameterType for Vec<u8> {}
-impl SupportedParameterType for *mut std::ffi::c_void {}
-// etc
-
-impl SupportedReturnType for u32 {}
-impl SupportedReturnType for () {}
-impl SupportedReturnType for String {}
-impl SupportedReturnType for i32 {}
-impl SupportedReturnType for i64 {}
-impl SupportedReturnType for u64 {}
-impl SupportedReturnType for bool {}
-impl SupportedReturnType for Vec<u8> {}
-impl SupportedReturnType for *mut std::ffi::c_void {}
-// etc
-
-// and we can implement HyperlightReturnandParamTypeInfo so we can get the actual type when we register or dispatch a function call.
-// e.g. in register_host_function below we can interogate the HyperlightReturnandParamTypeInfo to determine the type of the parameter or return value
-// validate that it is correct for the expected host function
-
-impl SupportedParameterAndReturnTypesInfo for u32 {
-    fn get_hyperlight_type() -> SupportedParameterAndReturnTypes {
-        SupportedParameterAndReturnTypes::UInt
-    }
-}
-
-impl SupportedParameterAndReturnTypesInfo for String {
-    fn get_hyperlight_type() -> SupportedParameterAndReturnTypes {
-        SupportedParameterAndReturnTypes::String
-    }
-}
-
-impl SupportedParameterAndReturnTypesInfo for () {
-    fn get_hyperlight_type() -> SupportedParameterAndReturnTypes {
-        SupportedParameterAndReturnTypes::Void
-    }
-}
-
-impl SupportedParameterAndReturnTypesInfo for i32 {
-    fn get_hyperlight_type() -> SupportedParameterAndReturnTypes {
-        SupportedParameterAndReturnTypes::Int
-    }
-}
-
-impl SupportedParameterAndReturnTypesInfo for i64 {
-    fn get_hyperlight_type() -> SupportedParameterAndReturnTypes {
-        SupportedParameterAndReturnTypes::Long
-    }
-}
-
-impl SupportedParameterAndReturnTypesInfo for u64 {
-    fn get_hyperlight_type() -> SupportedParameterAndReturnTypes {
-        SupportedParameterAndReturnTypes::ULong
-    }
-}
-
-impl SupportedParameterAndReturnTypesInfo for bool {
-    fn get_hyperlight_type() -> SupportedParameterAndReturnTypes {
-        SupportedParameterAndReturnTypes::Bool
-    }
-}
-
-impl SupportedParameterAndReturnTypesInfo for Vec<u8> {
-    fn get_hyperlight_type() -> SupportedParameterAndReturnTypes {
-        SupportedParameterAndReturnTypes::ByteArray
-    }
-}
-
-impl SupportedParameterAndReturnTypesInfo for std::ffi::c_void {
-    fn get_hyperlight_type() -> SupportedParameterAndReturnTypes {
-        SupportedParameterAndReturnTypes::IntPtr
-    }
-}
-
-// We can then define a structs that represents a host function with different numbers of arguments and return types
-// And constrain the types such that they can only be used with valid Hyperlight parameter and return types
-// This gives us compile time checking that the types are valid for Hyperlight
-
-// Note that we are using Anyhow Result here at the moment.
-
-/// A Hyperlight host function that takes no arguments and returns a result
-pub type HostFunctionWithNoArgsType<'a, R> = Arc<Mutex<dyn FnMut() -> Result<R> + 'a + Send>>;
-
-#[allow(unused)]
-/// A Hyperlight host function that takes no arguments and returns a result
-pub struct HostFunctionWithNoArgs<'a, R>
-where
-    R: SupportedReturnType + SupportedParameterAndReturnTypesInfo,
-{
-    /// A Hyperlight host function that takes no arguments and returns a result
-    pub func: HostFunctionWithNoArgsType<'a, R>,
-}
-
-/// A Hyperlight host function that takes 1 argument and returns a result
-pub type HostFunctionWithOneArgType<'a, R, P1> = Arc<Mutex<dyn FnMut(P1) -> Result<R> + 'a + Send>>;
-
-/// A Hyperlight host function that takes 1 argument and returns a result
-pub struct HostFunctionWithOneArg<'a, R, P1>
-where
-    R: SupportedReturnType + SupportedParameterAndReturnTypesInfo,
-    P1: SupportedParameterType + SupportedParameterAndReturnTypesInfo,
-{
-    /// A Hyperlight host function that takes 1 argument and returns a result
-    pub func: HostFunctionWithOneArgType<'a, R, P1>,
-}
-
-/// A Hyperlight host function that takes 2 arguments and returns a result
-pub type HostFunctionWithTwoArgsType<'a, R, P1, P2> =
-    Arc<Mutex<dyn FnMut(P1, P2) -> Result<R> + 'a + Send>>;
-
-#[allow(unused)]
-pub(crate) struct HostFunctionWithTwoArgs<'a, R, P1, P2>
-where
-    R: SupportedReturnType + SupportedParameterAndReturnTypesInfo,
-    P1: SupportedParameterType + SupportedParameterAndReturnTypesInfo,
-    P2: SupportedParameterType + SupportedParameterAndReturnTypesInfo,
-{
-    /// A Hyperlight host function that takes 2 arguments and returns a result
-    pub(crate) func: HostFunctionWithTwoArgsType<'a, R, P1, P2>,
-}
-
-/// A Hyperlight host function that takes 3 arguments and returns a result
-pub type HostFunctionWithThreeArgsType<'a, R, P1, P2, P3> =
-    Arc<Mutex<dyn FnMut(P1, P2, P3) -> Result<R> + 'a + Send>>;
-
-#[allow(unused)]
-pub(crate) struct HostFunctionWithThreeArgs<'a, R, P1, P2, P3>
-where
-    R: SupportedReturnType + SupportedParameterAndReturnTypesInfo,
-    P1: SupportedParameterType + SupportedParameterAndReturnTypesInfo,
-    P2: SupportedParameterType + SupportedParameterAndReturnTypesInfo,
-    P3: SupportedParameterType + SupportedParameterAndReturnTypesInfo,
-{
-    /// A Hyperlight host function that takes 3 arguments and returns a result
-    pub(crate) func: HostFunctionWithThreeArgsType<'a, R, P1, P2, P3>,
-}
-
-/// A Hyperlight host function that takes 4 arguments and returns a result
-pub type HostFunctionWithFourArgsType<'a, R, P1, P2, P3, P4> =
-    Arc<Mutex<dyn FnMut(P1, P2, P3, P4) -> Result<R> + 'a + Send>>;
-
-#[allow(unused)]
-/// A Hyperlight host function that takes 4 arguments and returns a result
-pub(crate) struct HostFunctionWithFourArgs<'a, R, P1, P2, P3, P4>
-where
-    R: SupportedReturnType + SupportedParameterAndReturnTypesInfo,
-    P1: SupportedParameterType + SupportedParameterAndReturnTypesInfo,
-    P2: SupportedParameterType + SupportedParameterAndReturnTypesInfo,
-    P3: SupportedParameterType + SupportedParameterAndReturnTypesInfo,
-    P4: SupportedParameterType + SupportedParameterAndReturnTypesInfo,
-{
-    /// A Hyperlight host function that takes 4 arguments and returns a result
-    pub(crate) func: HostFunctionWithFourArgsType<'a, R, P1, P2, P3, P4>,
-}
-
-/// A Hyperlight host function that takes 5 arguments and returns a result
-pub type HostFunctionWithFiveArgsType<'a, R, P1, P2, P3, P4, P5> =
-    Arc<Mutex<dyn FnMut(P1, P2, P3, P4, P5) -> Result<R> + 'a + Send>>;
-
-#[allow(unused)]
-/// A Hyperlight host function that takes 5 arguments and returns a result
-pub(crate) struct HostFunctionWithFiveArgs<'a, R, P1, P2, P3, P4, P5>
-where
-    R: SupportedReturnType + SupportedParameterAndReturnTypesInfo,
-    P1: SupportedParameterType + SupportedParameterAndReturnTypesInfo,
-    P2: SupportedParameterType + SupportedParameterAndReturnTypesInfo,
-    P3: SupportedParameterType + SupportedParameterAndReturnTypesInfo,
-    P4: SupportedParameterType + SupportedParameterAndReturnTypesInfo,
-    P5: SupportedParameterType + SupportedParameterAndReturnTypesInfo,
-{
-    /// A Hyperlight host function that takes 5 arguments and returns a result
-    pub(crate) func: HostFunctionWithFiveArgsType<'a, R, P1, P2, P3, P4, P5>,
-}
-
-// this would mean that register_host_function would need to accept any of the above structs , I think this can be solved via the implementation of another trait function
-// that checks which of the concrete types the trait is and deals with it appropriately the example below checks for the HostFunctionWithOneArg type so it can be used in a test
-// but it illustrates the idea
-// This could be an enormous function because of all the different combinations of parameter and return types but we should be able to generate the code for this
-// perf should not be too much of a concern as we only need to do this once per host function registration dispatching a call would look up the type info regsitered
-// so there would be minimal overhead at call dispatch.
-
-// this is a simple version of a dynamic type check its only used in a test below to illustrate the idea
-// I dont yet know how to make this work when a closure is passed as dyn any seems to require a static lifetime
-#[allow(unused)]
-fn validate_concrete_type(t: &dyn Any) -> Result<()> {
-    if let Some(_f) = t.downcast_ref::<HostFunctionWithOneArg<'_, (), String>>() {
-        println!(
-            "HostFunctionWithOneArg<(),String>: TypeId {:?}",
-            t.type_id()
-        );
-        Ok(())
-    } else {
-        Err(anyhow!(
-            "Not a HostFunctionWithOneArg taking a String parameter and returning a ()"
-        ))
-    }
-}
-
->>>>>>> de22bdb0
 /// Sandboxes are the primary mechanism to interact with VM partitions.
 ///
 /// Prior to initializing a Sandbox, the caller must register all host functions
@@ -349,38 +104,24 @@
 /// intended specifically for running Hyperlight guest processes.
 #[allow(unused)]
 pub struct Sandbox<'a> {
-<<<<<<< HEAD
     // Registered host functions
     host_functions: HashMap<String, HyperlightFunction<'a>>,
     // The memory manager for the sandbox.
-=======
-    // (DAN:TODO) Add field for the host_functions map
->>>>>>> de22bdb0
     mem_mgr: SandboxMemoryManager,
     stack_guard: [u8; STACK_COOKIE_LEN],
     uninit_sandbox: UnintializedSandbox<'a>,
 }
 
-<<<<<<< HEAD
 impl<'a> std::fmt::Debug for Sandbox<'a> {
     fn fmt(&self, f: &mut std::fmt::Formatter<'_>) -> std::fmt::Result {
-=======
-impl<'a> Debug for Sandbox<'a> {
-    fn fmt(&self, f: &mut Formatter<'_>) -> std::fmt::Result {
->>>>>>> de22bdb0
         f.debug_struct("Sandbox")
             .field("stack_guard", &self.stack_guard)
             .finish()
     }
 }
 
-<<<<<<< HEAD
 impl<'a> std::fmt::Debug for UnintializedSandbox<'a> {
     fn fmt(&self, f: &mut std::fmt::Formatter<'_>) -> std::fmt::Result {
-=======
-impl<'a> Debug for UnintializedSandbox<'a> {
-    fn fmt(&self, f: &mut Formatter<'_>) -> std::fmt::Result {
->>>>>>> de22bdb0
         f.debug_struct("Sandbox")
             .field("stack_guard", &self.stack_guard)
             .finish()
@@ -424,7 +165,6 @@
         let stack_guard = Self::create_stack_guard();
         mem_mgr.set_stack_guard(&stack_guard)?;
 
-<<<<<<< HEAD
         // The default writer function is to write to stdout with green text.
         let default_writer_func = Arc::new(Mutex::new(|s: String| -> Result<()> {
             match atty::is(atty::Stream::Stdout) {
@@ -446,34 +186,6 @@
 
         let mut sandbox = Self {
             host_functions: HashMap::new(),
-=======
-        // The default writer function is to write to stdout with green text
-
-        let writer_func: HostFunctionWithOneArg<'a, (), String> =
-            writer_func.unwrap_or(HostFunctionWithOneArg {
-                func: Arc::new(Mutex::new(|s: String| -> Result<()> {
-                    match atty::is(atty::Stream::Stdout) {
-                        false => {
-                            stdout().write_all(s.as_bytes())?;
-                            Ok(())
-                        }
-                        true => {
-                            let mut stdout = StandardStream::stdout(ColorChoice::Auto);
-                            let mut color_spec = ColorSpec::new();
-                            color_spec.set_fg(Some(Color::Green));
-                            stdout.set_color(&color_spec)?;
-                            stdout.write_all(s.as_bytes())?;
-                            stdout.reset()?;
-                            Ok(())
-                        }
-                    }
-                }))
-                .clone(),
-            });
-
-        let sandbox = Self {
-            writer_func,
->>>>>>> de22bdb0
             mem_mgr,
             stack_guard,
         };
@@ -663,20 +375,6 @@
         }
     }
 
-<<<<<<< HEAD
-=======
-    // TODO: function is temporary to allow the testing of C API providing a Print function remove this when we have a proper Sandbox with C API
-    pub(crate) fn host_print(&mut self, msg: String) -> Result<()> {
-        // TODO: When we do this generically we should see if it possible to use RWLock instead of Mutex for fn an Fn.
-
-        let mut func = match self.writer_func.func.try_lock() {
-            Ok(func) => func,
-            Err(_) => return Err(anyhow!("Failed to acquire lock on writer function.")),
-        };
-        func(msg)
-    }
-
->>>>>>> de22bdb0
     /// Check for a guest error and return an `Err` if one was found,
     /// and `Ok` if one was not found.
     /// TODO: remove this when we hook it up to the rest of the
@@ -741,7 +439,6 @@
 }
 
 impl<'a> Sandbox<'a> {
-<<<<<<< HEAD
     // (DAN:NOTE) This is a temporary function that would be replaced by a generic way to call host functions
     #[allow(unused)]
     pub(crate) fn host_print(&mut self, msg: String) -> Result<()> {
@@ -753,18 +450,6 @@
         writer_func.lock().unwrap()(vec![SupportedParameterAndReturnValues::String(msg)])?;
 
         Ok(())
-=======
-    // (DAN:TODO) Add function to register new or delete host functions. This should return an `UninitializedSandbox`.
-
-    // TODO: function is temporary to allow the testing of Sandbox remove this when we have a complete Sandbox and the tests dont need it any longer
-    #[allow(unused)]
-    pub(crate) fn host_print(&mut self, msg: String) -> Result<()> {
-        let mut func = match self.uninit_sandbox.writer_func.func.try_lock() {
-            Ok(func) => func,
-            Err(_) => return Err(anyhow!("Failed to acquire lock on writer function.")),
-        };
-        func(msg)
->>>>>>> de22bdb0
     }
 }
 
@@ -790,15 +475,9 @@
 
 #[cfg(test)]
 mod tests {
+    use super::Sandbox;
     #[cfg(target_os = "linux")]
-<<<<<<< HEAD
     use super::{is_hypervisor_present, outb_log, UnintializedSandbox};
-=======
-    use super::{
-        is_hypervisor_present, outb_log, validate_concrete_type, HostFunctionWithOneArg, Sandbox,
-        UnintializedSandbox,
-    };
->>>>>>> de22bdb0
     #[cfg(target_os = "windows")]
     use super::{
         outb_log, validate_concrete_type, HostFunctionWithOneArg, Sandbox, UnintializedSandbox,
@@ -817,16 +496,9 @@
     use anyhow::Result;
     use crossbeam_queue::ArrayQueue;
     use log::{set_logger, set_max_level, Level};
-<<<<<<< HEAD
     use std::{
         io::{Read, Write},
-        sync::{Arc, Mutex},
-=======
-    use std::sync::{Arc, Mutex};
-    use std::{
-        io::{Read, Write},
-        thread,
->>>>>>> de22bdb0
+        sync::{Arc, Mutex}, thread,
     };
     use tempfile::NamedTempFile;
     #[test]
@@ -846,26 +518,15 @@
         // Guest Binary exists at path
 
         let binary_path = simple_guest_path().unwrap();
-<<<<<<< HEAD
         let sandbox = UnintializedSandbox::new(binary_path.clone(), None, None);
         assert!(sandbox.is_ok());
-=======
-        let uninitializedsandbox = UnintializedSandbox::new(binary_path.clone(), None, None, None);
-        assert!(uninitializedsandbox.is_ok());
->>>>>>> de22bdb0
 
         // Guest Binary does not exist at path
 
         let binary_path_does_not_exist = binary_path.trim_end_matches(".exe").to_string();
-<<<<<<< HEAD
         let uninitialized_sandbox =
             UnintializedSandbox::new(binary_path_does_not_exist, None, None);
         assert!(uninitialized_sandbox.is_err());
-=======
-        let uninitializedsandbox =
-            UnintializedSandbox::new(binary_path_does_not_exist, None, None, None);
-        assert!(uninitializedsandbox.is_err());
->>>>>>> de22bdb0
 
         // Non default memory configuration
 
@@ -879,23 +540,16 @@
             Some(0x1000),
         );
 
-<<<<<<< HEAD
         let uninitialized_sandbox = UnintializedSandbox::new(binary_path.clone(), Some(cfg), None);
         assert!(uninitialized_sandbox.is_ok());
-=======
-        let uninitializedsandbox =
-            UnintializedSandbox::new(binary_path.clone(), Some(cfg), None, None);
-        assert!(uninitializedsandbox.is_ok());
->>>>>>> de22bdb0
 
         // Invalid sandbox_run_options
 
         let sandbox_run_options =
             SandboxRunOptions::RUN_FROM_GUEST_BINARY | SandboxRunOptions::RECYCLE_AFTER_RUN;
 
-<<<<<<< HEAD
         let uninitialized_sandbox =
-            UnintializedSandbox::new(binary_path, None, Some(sandbox_run_options));
+            UnintializedSandbox::new(binary_path.clone(), None, Some(sandbox_run_options));
         assert!(uninitialized_sandbox.is_err());
 
         let uninitialized_sandbox = UnintializedSandbox::new(binary_path, None, None);
@@ -904,18 +558,6 @@
         // Get a Sandbox from an uninitialized sandbox without a call back function
 
         let sandbox = uninitialized_sandbox
-=======
-        let uninitializedsandbox =
-            UnintializedSandbox::new(binary_path.clone(), None, None, Some(sandbox_run_options));
-        assert!(uninitializedsandbox.is_err());
-
-        let uninitializedsandbox = UnintializedSandbox::new(binary_path, None, None, None);
-        assert!(uninitializedsandbox.is_ok());
-
-        // Get a Sandbox from an unitiiialized sandbox without a call back function
-
-        let sandbox = uninitializedsandbox
->>>>>>> de22bdb0
             .unwrap()
             .initialize::<fn(&mut UnintializedSandbox<'_>) -> Result<()>>(None);
         assert!(sandbox.is_ok());
@@ -932,23 +574,13 @@
 
         let writer_func = Arc::new(Mutex::new(writer));
 
-<<<<<<< HEAD
         let mut uninitialized_sandbox = UnintializedSandbox::new(
             simple_guest_path().expect("Guest Binary Missing"),
             None,
-=======
-        let uninitializedsandbox = UnintializedSandbox::new(
-            simple_guest_path().expect("Guest Binary Missing"),
-            None,
-            Some(HostFunctionWithOneArg {
-                func: writer_func.clone(),
-            }),
->>>>>>> de22bdb0
             None,
         )
         .expect("Failed to create sandbox");
 
-<<<<<<< HEAD
         writer_func.register(&mut uninitialized_sandbox, "writer_func");
 
         fn init(uninitialized_sandbox: &mut UnintializedSandbox) -> Result<()> {
@@ -956,13 +588,6 @@
         }
 
         let sandbox = uninitialized_sandbox.initialize(Some(init));
-=======
-        fn init(unintializedsandbox: &mut UnintializedSandbox) -> Result<()> {
-            unintializedsandbox.host_print("test".to_string())
-        }
-
-        let sandbox = uninitializedsandbox.initialize(Some(init));
->>>>>>> de22bdb0
         assert!(sandbox.is_ok());
 
         drop(sandbox);
@@ -1097,16 +722,7 @@
         )
         .expect("Failed to create sandbox");
 
-<<<<<<< HEAD
         writer_method.register(&mut sandbox, "writer_func");
-=======
-        sandbox.host_print("test3".to_string()).unwrap();
-
-        // Simulate dynamic type checking
-        // Note : Not yet able to get this to work with closures
-
-        let writer_func = Arc::new(Mutex::new(fn_writer));
->>>>>>> de22bdb0
 
         sandbox.host_print("test3".to_string()).unwrap();
     }
@@ -1240,7 +856,7 @@
 
         for i in 0..10 {
             let simple_guest_path = simple_guest_path().expect("Guest Binary Missing");
-            let unintializedsandbox = UnintializedSandbox::new(simple_guest_path, None, None, None)
+            let unintializedsandbox = UnintializedSandbox::new(simple_guest_path, None, None)
                 .unwrap_or_else(|_| panic!("Failed to create UnintializedSandbox {}", i));
 
             unintializedsandbox_queue
