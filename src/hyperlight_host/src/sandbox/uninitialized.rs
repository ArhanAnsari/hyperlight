<<<<<<< HEAD
use super::guest_funcs::GuestFuncs;
use super::mem_mgr::MemMgr;
use super::FunctionsMap;
use super::{host_funcs::default_writer_func, host_funcs::HostFuncs, initialized::Sandbox};
use super::{host_funcs::CallHostPrint, run_options::SandboxRunOptions};
use crate::func::host::HostFunction1;
use crate::hypervisor::Hypervisor;
=======
use super::{
    host_funcs::default_writer_func, host_funcs::HostFuncs, host_funcs::HostFunctionsMap,
    initialized::Sandbox,
};
use super::{host_funcs::CallHostPrint, run_options::SandboxRunOptions};
use super::{hypervisor::HypervisorWrapper, mem_mgr::MemMgr};
use crate::func::host::function_definition::HostFunctionDefinition;
use crate::func::host::{HostFunction1, HyperlightFunction};
>>>>>>> caa25166
use crate::mem::mgr::STACK_COOKIE_LEN;
use crate::mem::ptr::RawPtr;
use crate::mem::{
    config::SandboxMemoryConfiguration, layout::SandboxMemoryLayout, mgr::SandboxMemoryManager,
    pe::pe_info::PEInfo,
};
use crate::sandbox_state::transition::Noop;
use crate::sandbox_state::{sandbox::EvolvableSandbox, transition::MutatingCallback};
<<<<<<< HEAD
#[cfg(target_os = "linux")]
use crate::{
    hypervisor::hyperv_linux::{self, HypervLinuxDriver},
    hypervisor::hypervisor_mem::HypervisorAddrs,
    hypervisor::kvm,
    hypervisor::kvm::KVMDriver,
    mem::ptr::GuestPtr,
    mem::ptr_offset::Offset,
};
use anyhow::{anyhow, bail, Result};
=======
use anyhow::{anyhow, Result};
use std::collections::HashMap;
>>>>>>> caa25166
use std::ffi::c_void;
use std::ops::Add;
use std::option::Option;
use std::path::Path;
use std::sync::{Arc, Mutex};
use tracing::instrument;

/// A preliminary `Sandbox`, not yet ready to execute guest code.
///
/// Prior to initializing a full-fledged `Sandbox`, you must create one of
/// these `UninitializedSandbox`es with the `new` function, register all the
/// host-implemented functions you need to be available to the guest, then
/// call either `initialize` or `evolve to transform your
/// `UninitializedSandbox` into an initialized `Sandbox`.
#[allow(unused)]
pub struct UninitializedSandbox<'a> {
    // Registered host functions
    host_functions: FunctionsMap<'a>,
    // The memory manager for the sandbox.
    mem_mgr: SandboxMemoryManager,
    stack_guard: [u8; STACK_COOKIE_LEN],
<<<<<<< HEAD
    dynamic_methods: FunctionsMap<'a>,
}

impl<'a> crate::sandbox_state::sandbox::UninitializedSandbox<'a> for UninitializedSandbox<'a> {
    fn get_uninitialized_sandbox(&self) -> &crate::sandbox::UninitializedSandbox<'a> {
        self
    }

    fn get_uninitialized_sandbox_mut(&mut self) -> &mut crate::sandbox::UninitializedSandbox<'a> {
        self
    }
=======
    pub(super) hv: HypervisorWrapper,
    pub(super) run_from_process_memory: bool,
>>>>>>> caa25166
}

impl<'a> std::fmt::Debug for UninitializedSandbox<'a> {
    fn fmt(&self, f: &mut std::fmt::Formatter<'_>) -> std::fmt::Result {
        f.debug_struct("UninitializedSandbox")
            .field("stack_guard", &self.stack_guard)
            .field("num_host_funcs", &self.host_functions.len())
            .finish()
    }
}

impl<'a> crate::sandbox_state::sandbox::Sandbox for UninitializedSandbox<'a> {}

impl<'a, F>
    EvolvableSandbox<
        UninitializedSandbox<'a>,
        Sandbox<'a>,
        MutatingCallback<'a, UninitializedSandbox<'a>, F>,
    > for UninitializedSandbox<'a>
where
    F: FnOnce(&mut UninitializedSandbox<'a>) -> Result<()> + 'a,
{
    /// Evolve `self` into a `Sandbox`, executing a caller-provided
    /// callback during the transition process.
    ///
    /// If you need to do this transition without a callback, use the
    /// `EvolvableSandbox` implementation that takes a `Noop`.
    fn evolve(mut self, tsn: MutatingCallback<UninitializedSandbox<'a>, F>) -> Result<Sandbox<'a>> {
        tsn.call(&mut self)?;
        // TODO: snapshot memory here so we can take the returned
        // Sandbox and revert back to an UninitializedSandbox
        Ok(Sandbox::from(self))
    }
}

impl<'a>
    EvolvableSandbox<
        UninitializedSandbox<'a>,
        Sandbox<'a>,
        Noop<UninitializedSandbox<'a>, Sandbox<'a>>,
    > for UninitializedSandbox<'a>
{
    /// Evolve `self` to a `Sandbox` without any additional metadata.
    ///
    /// If you want to pass a callback to this state transition so you can
    /// run your own code during the transition, use the `EvolvableSandbox`
    /// implementation that accepts a `MutatingCallback`
    fn evolve(self, _: Noop<UninitializedSandbox<'a>, Sandbox<'a>>) -> Result<Sandbox<'a>> {
        // TODO: snapshot memory here so we can take the returned
        // Sandbox and revert back to an UninitializedSandbox
        Ok(Sandbox::from(self))
    }
}

impl<'a> HostFuncs<'a> for UninitializedSandbox<'a> {
    fn get_host_funcs(&self) -> &FunctionsMap<'a> {
        &self.host_functions
    }

    fn get_host_funcs_mut(&mut self) -> &mut FunctionsMap<'a> {
        &mut self.host_functions
    }
}

impl<'a> GuestFuncs<'a> for UninitializedSandbox<'a> {
    fn get_dynamic_methods(&self) -> &FunctionsMap<'a> {
        &self.dynamic_methods
    }

    fn get_dynamic_methods_mut(&mut self) -> &mut FunctionsMap<'a> {
        &mut self.dynamic_methods
    }
}

impl<'a> CallHostPrint<'a> for UninitializedSandbox<'a> {}

impl<'a> MemMgr for UninitializedSandbox<'a> {
    fn get_mem_mgr(&self) -> &SandboxMemoryManager {
        &self.mem_mgr
    }

    fn get_mem_mgr_mut(&mut self) -> &mut SandboxMemoryManager {
        &mut self.mem_mgr
    }

    fn get_stack_cookie(&self) -> &super::mem_mgr::StackCookie {
        &self.stack_guard
    }
}

impl<'a> UninitializedSandbox<'a> {
    /// Create a new sandbox configured to run the binary at path
    /// `bin_path`.
    ///
    /// The instrument attribute is used to generate tracing spans and also to emit an error should the Result be an error
    /// In order to ensure that the span is associated with any error (so we get the correlation id ) we set the level of the span to error
    /// the downside to this is that if there is no trace subscriber a log at level error or below will always emit a record for this regardless of if an error actually occurs
    #[instrument(err(), skip(cfg), name = "UninitializedSandbox::new")]
    pub fn new(
        bin_path: String,
        cfg: Option<SandboxMemoryConfiguration>,
        sandbox_run_options: Option<SandboxRunOptions>,
    ) -> Result<Self> {
        // Make sure the binary exists

        let path = Path::new(&bin_path)
            .canonicalize()
            .map_err(|e| anyhow!("Error {} File Path {}", e, &bin_path))?;
        path.try_exists()
            .map_err(|e| anyhow!("Error {} File Path {}", e, &bin_path))?;

        let sandbox_run_options =
            sandbox_run_options.unwrap_or(SandboxRunOptions::RUN_IN_HYPERVISOR);

        let run_from_process_memory = sandbox_run_options
            .contains(SandboxRunOptions::RUN_IN_PROCESS)
            || sandbox_run_options.contains(SandboxRunOptions::RUN_FROM_GUEST_BINARY);
        let run_from_guest_binary =
            sandbox_run_options.contains(SandboxRunOptions::RUN_FROM_GUEST_BINARY);

        if run_from_guest_binary
            && sandbox_run_options.contains(SandboxRunOptions::RECYCLE_AFTER_RUN)
        {
            anyhow::bail!("Recycle after run at is not supported when running from guest binary.");
        }

        let mem_cfg = cfg.unwrap_or_default();
        let mut mem_mgr = UninitializedSandbox::load_guest_binary(
            mem_cfg,
            &bin_path,
            run_from_process_memory,
            run_from_guest_binary,
        )?;

        // <WriteMemoryLayout>
        let layout = mem_mgr.layout;
        let shared_mem = mem_mgr.get_shared_mem_mut();
        let mem_size = shared_mem.mem_size();
        let guest_offset = if run_from_process_memory {
            shared_mem.base_addr()
        } else {
            SandboxMemoryLayout::BASE_ADDRESS
        };
        layout.write(shared_mem, guest_offset, mem_size)?;
        // </WriteMemoryLayout>

        let stack_guard = Self::create_stack_guard();
        mem_mgr.set_stack_guard(&stack_guard)?;

        // The default writer function is to write to stdout with green text.
        let default_writer = Arc::new(Mutex::new(default_writer_func));
        let hv = if !run_from_process_memory {
            let h = Self::set_up_hypervisor_partition(&mut mem_mgr)?;
            Some(h)
        } else {
            None
        };

        let mut sandbox = Self {
            host_functions: FunctionsMap::new(),
            mem_mgr,
            stack_guard,
<<<<<<< HEAD
            dynamic_methods: FunctionsMap::new(),
=======
            hv: hv.into(),
            run_from_process_memory,
>>>>>>> caa25166
        };

        default_writer.register(&mut sandbox, "writer_func")?;

        Ok(sandbox)
    }

    fn create_stack_guard() -> [u8; STACK_COOKIE_LEN] {
        rand::random::<[u8; STACK_COOKIE_LEN]>()
    }

<<<<<<< HEAD
    /// Set up the appropriate hypervisor for the platform.
    ///
    /// this function is used to prevent clippy from complaining
    /// the 'mgr' param is unused on windows builds. this function and the
    /// function of the same name on linux builds will merge when we
    /// have a complete WHP implementation in Rust.
    ///
    /// TODO: remove this dead_code annotation after it's hooked up in
    /// https://github.com/deislabs/hyperlight/pull/727/files, and merge with
    /// linux version of this function
    #[allow(dead_code)]
    #[cfg(target_os = "windows")]
    fn set_up_hypervisor_partition(_: &mut SandboxMemoryManager) -> Result<Box<dyn Hypervisor>> {
        bail!("Hyperlight does not yet support Windows");
    }

    /// Set up the appropriate hypervisor for the platform
    ///
    /// TODO: remove this dead_code annotation after it's hooked up in
    /// https://github.com/deislabs/hyperlight/pull/727/files,
    /// and merge with the windows version of this function
    #[allow(dead_code)]
    #[cfg(target_os = "linux")]
    fn set_up_hypervisor_partition(mgr: &mut SandboxMemoryManager) -> Result<Box<dyn Hypervisor>> {
        let mem_size = u64::try_from(mgr.shared_mem.mem_size())?;
        let rsp = mgr.set_up_hypervisor_partition(mem_size)?;
        let base_addr = SandboxMemoryLayout::BASE_ADDRESS;
        let pml4_addr = base_addr + SandboxMemoryLayout::PML4_OFFSET;
        let entrypoint = {
            let load_addr = mgr.load_addr.clone();
            let load_offset_u64 =
                u64::from(load_addr) - u64::try_from(SandboxMemoryLayout::BASE_ADDRESS)?;
            let total_offset = Offset::from(load_offset_u64) + mgr.entrypoint_offset;
            GuestPtr::try_from(total_offset)
        }?;
        if hyperv_linux::is_hypervisor_present()? {
            let guest_pfn = u64::try_from(SandboxMemoryLayout::BASE_ADDRESS >> 12)?;
            let host_addr = u64::try_from(mgr.shared_mem.base_addr())?;
            let addrs = HypervisorAddrs {
                entrypoint: entrypoint.absolute()?,
                guest_pfn,
                host_addr,
                mem_size,
            };
            let hv = HypervLinuxDriver::new(&addrs)?;
            Ok(Box::new(hv))
        } else if kvm::is_hypervisor_present().is_ok() {
            let host_addr = u64::try_from(mgr.shared_mem.base_addr())?;
            let hv = KVMDriver::new(
                host_addr,
                u64::try_from(pml4_addr)?,
                mem_size,
                entrypoint.absolute()?,
                rsp,
            )?;
            Ok(Box::new(hv))
        } else {
            bail!("Linux platform detected, but neither KVM nor Linux HyperV detected")
        }
=======
    /// Register a host function with the sandbox.
    pub(crate) fn register_host_function(
        &mut self,
        hfd: &HostFunctionDefinition,
        func: HyperlightFunction<'a>,
    ) -> Result<()> {
        self.host_functions
            .insert(hfd.function_name.to_string(), func);
        let buffer: Vec<u8> = hfd.try_into()?;
        self.mem_mgr.write_host_function_definition(&buffer)?;
        Ok(())
>>>>>>> caa25166
    }

    /// Call the entry point inside this `Sandbox`
    pub(crate) unsafe fn call_entry_point(
        &self,
        peb_address: RawPtr,
        seed: u64,
        page_size: u32,
    ) -> Result<()> {
        type EntryPoint = extern "C" fn(i64, u64, u32) -> i32;
        let entry_point: EntryPoint = {
            let addr = {
                let offset = self.mem_mgr.entrypoint_offset;
                self.mem_mgr.load_addr.clone().add(offset)
            };

            let fn_location = u64::from(addr) as *const c_void;
            std::mem::transmute(fn_location)
        };
        let peb_i64 = i64::try_from(u64::from(peb_address))?;
        entry_point(peb_i64, seed, page_size);
        Ok(())
    }

    /// Load the file at `bin_path_str` into a PE file, then attempt to
    /// load the PE file into a `SandboxMemoryManager` and return it.
    ///
    /// If `run_from_guest_binary` is passed as `true`, and this code is
    /// running on windows, this function will call
    /// `SandboxMemoryManager::load_guest_binary_using_load_library` to
    /// create the new `SandboxMemoryManager`. If `run_from_guest_binary` is
    /// passed as `true` and we're not running on windows, this function will
    /// return an `Err`. Otherwise, if `run_from_guest_binary` is passed
    /// as `false`, this function calls `SandboxMemoryManager::load_guest_binary_into_memory`.
    pub(super) fn load_guest_binary(
        mem_cfg: SandboxMemoryConfiguration,
        bin_path_str: &str,
        run_from_process_memory: bool,
        run_from_guest_binary: bool,
    ) -> Result<SandboxMemoryManager> {
        let mut pe_info = PEInfo::from_file(bin_path_str)?;
        if run_from_guest_binary {
            SandboxMemoryManager::load_guest_binary_using_load_library(
                mem_cfg,
                bin_path_str,
                &mut pe_info,
                run_from_process_memory,
            )
            // TODO: This produces the wrong error message on Linux and is possibly obsfucating the real error on Windows
            .map_err(|_| {
                let err_msg =
                    "Only one instance of Sandbox is allowed when running from guest binary";
                anyhow!(err_msg)
            })
        } else {
            SandboxMemoryManager::load_guest_binary_into_memory(
                mem_cfg,
                &mut pe_info,
                run_from_process_memory,
            )
        }
    }

    /// Initialize the `Sandbox` from an `UninitializedSandbox`.
    /// Receives a callback function to be called during initialization.
    #[allow(unused)]
    #[instrument(err(Debug), skip_all)]
    pub(super) fn initialize<F: Fn(&mut UninitializedSandbox<'a>) -> Result<()> + 'a>(
        mut self,
        callback: Option<F>,
    ) -> Result<Sandbox<'a>> {
        match callback {
            Some(cb) => self.evolve(MutatingCallback::from(cb)),
            None => self.evolve(Noop::default()),
        }
    }
}

#[cfg(test)]
mod tests {
    use crate::sandbox::mem_mgr::MemMgr;
    use crate::testing::{
        log_values::test_value_as_str, logger::Logger as TestLogger, logger::LOGGER as TEST_LOGGER,
        tracing_subscriber::TracingSubscriber as TestSubcriber,
    };
    use crate::Sandbox;
    use crate::SandboxRunOptions;
    use crate::{
        func::{
            host::{HostFunction1, HostFunction2},
            types::{ParameterValue, ReturnValue},
        },
        mem::config::SandboxMemoryConfiguration,
        sandbox::host_funcs::CallHostPrint,
        testing::simple_guest_path,
        UninitializedSandbox,
    };
    use crate::{sandbox::host_funcs::CallHostFunction, testing::log_values::try_to_strings};
    use anyhow::{anyhow, Result};
    use crossbeam_queue::ArrayQueue;
    use log::Level;
    use serde_json::{Map, Value};
    use serial_test::serial;
    use std::path::PathBuf;
    use std::thread;
    use std::{
        io::{Read, Write},
        sync::{Arc, Mutex},
    };
    use tempfile::NamedTempFile;
    use tracing::Level as tracing_level;
    use tracing_core::{callsite::rebuild_interest_cache, Subscriber};
    use uuid::Uuid;

    #[test]
    fn test_new_sandbox() {
        // Guest Binary exists at path

        let binary_path = simple_guest_path().unwrap();
        let sandbox = UninitializedSandbox::new(binary_path.clone(), None, None);
        assert!(sandbox.is_ok());

        // Guest Binary does not exist at path

        let binary_path_does_not_exist = binary_path.trim_end_matches(".exe").to_string();
        let uninitialized_sandbox =
            UninitializedSandbox::new(binary_path_does_not_exist, None, None);
        assert!(uninitialized_sandbox.is_err());

        // Non default memory configuration

        let cfg = SandboxMemoryConfiguration::new(
            0x1000,
            0x1000,
            0x1000,
            0x1000,
            0x1000,
            Some(0x1000),
            Some(0x1000),
        );

        let uninitialized_sandbox = UninitializedSandbox::new(binary_path.clone(), Some(cfg), None);
        assert!(uninitialized_sandbox.is_ok());

        // Invalid sandbox_run_options

        let sandbox_run_options =
            SandboxRunOptions::RUN_FROM_GUEST_BINARY | SandboxRunOptions::RECYCLE_AFTER_RUN;

        let uninitialized_sandbox =
            UninitializedSandbox::new(binary_path.clone(), None, Some(sandbox_run_options));
        assert!(uninitialized_sandbox.is_err());

        let uninitialized_sandbox = UninitializedSandbox::new(binary_path, None, None);
        assert!(uninitialized_sandbox.is_ok());

        // Get a Sandbox from an uninitialized sandbox without a call back function

        let sandbox = uninitialized_sandbox
            .unwrap()
            .initialize::<fn(&mut UninitializedSandbox<'_>) -> Result<()>>(None);
        assert!(sandbox.is_ok());

        // Test with  init callback function
        // TODO: replace this with a test that registers and calls functions once we have that functionality

        let mut received_msg = String::new();

        let writer = |msg| {
            received_msg = msg;
            Ok(())
        };

        let writer_func = Arc::new(Mutex::new(writer));

        let mut uninitialized_sandbox = UninitializedSandbox::new(
            simple_guest_path().expect("Guest Binary Missing"),
            None,
            None,
        )
        .expect("Failed to create sandbox");

        writer_func
            .register(&mut uninitialized_sandbox, "writer_func")
            .expect("Failed to register writer function");

        fn init(uninitialized_sandbox: &mut UninitializedSandbox) -> Result<()> {
            uninitialized_sandbox.host_print("test".to_string())
        }

        let sandbox = uninitialized_sandbox.initialize(Some(init));
        assert!(sandbox.is_ok());

        drop(sandbox);

        assert_eq!(&received_msg, "test");
    }

    #[test]
    fn test_load_guest_binary_manual() {
        let cfg = SandboxMemoryConfiguration::default();

        let simple_guest_path = simple_guest_path().unwrap();

        UninitializedSandbox::load_guest_binary(cfg, simple_guest_path.as_str(), false, false)
            .unwrap();
    }

    #[test]
    fn test_stack_guard() {
        let simple_guest_path = simple_guest_path().unwrap();
        let sbox = UninitializedSandbox::new(simple_guest_path, None, None).unwrap();
        let res = sbox.check_stack_guard();
        assert!(
            res.is_ok(),
            "UninitializedSandbox::check_stack_guard returned an error"
        );
        assert!(
            res.unwrap(),
            "UninitializedSandbox::check_stack_guard returned false"
        );
    }

    #[test]
    fn test_host_functions() {
        let uninitialized_sandbox = || {
            UninitializedSandbox::new(
                simple_guest_path().expect("Guest Binary Missing"),
                None,
                None,
            )
            .unwrap()
        };
        fn init(_: &mut UninitializedSandbox) -> Result<()> {
            Ok(())
        }

        // simple register + call
        {
            let mut usbox = uninitialized_sandbox();
            let test0 = |arg: i32| -> Result<i32> { Ok(arg + 1) };
            let test_func0 = Arc::new(Mutex::new(test0));
            test_func0.register(&mut usbox, "test0").unwrap();

            let sandbox = usbox.initialize(Some(init));
            assert!(sandbox.is_ok());
            let mut sandbox = sandbox.unwrap();

            let res = sandbox
                .call_host_function("test0", vec![ParameterValue::Int(1)])
                .unwrap();

            assert_eq!(res, ReturnValue::Int(2));
        }

        // multiple parameters register + call
        {
            let mut usbox = uninitialized_sandbox();
            let test1 = |arg1: i32, arg2: i32| -> Result<i32> { Ok(arg1 + arg2) };
            let test_func1 = Arc::new(Mutex::new(test1));
            test_func1.register(&mut usbox, "test1").unwrap();

            let sandbox = usbox.initialize(Some(init));
            assert!(sandbox.is_ok());
            let mut sandbox = sandbox.unwrap();

            let res = sandbox
                .call_host_function(
                    "test1",
                    vec![ParameterValue::Int(1), ParameterValue::Int(2)],
                )
                .unwrap();

            assert_eq!(res, ReturnValue::Int(3));
        }

        // incorrect arguments register + call
        {
            let mut usbox = uninitialized_sandbox();
            let test2 = |arg1: String| -> Result<()> {
                println!("test2 called: {}", arg1);
                Ok(())
            };
            let test_func2 = Arc::new(Mutex::new(test2));
            test_func2.register(&mut usbox, "test2").unwrap();

            let sandbox = usbox.initialize(Some(init));
            assert!(sandbox.is_ok());
            let mut sandbox = sandbox.unwrap();

            let res = sandbox.call_host_function("test2", vec![]);
            assert!(res.is_err());
        }

        // calling a function that doesn't exist
        {
            let usbox = uninitialized_sandbox();
            let sandbox = usbox.initialize(Some(init));
            assert!(sandbox.is_ok());
            let mut sandbox = sandbox.unwrap();

            let res = sandbox.call_host_function("test4", vec![]);
            assert!(res.is_err());
        }
    }

    #[test]
    #[serial]
    fn test_load_guest_binary_load_lib() {
        let cfg = SandboxMemoryConfiguration::default();
        let simple_guest_path = simple_guest_path().unwrap();
        let mgr_res =
            UninitializedSandbox::load_guest_binary(cfg, simple_guest_path.as_str(), true, true);
        #[cfg(target_os = "linux")]
        {
            assert!(mgr_res.is_err())
        }
        #[cfg(target_os = "windows")]
        {
            let _ = mgr_res.unwrap();
        }
    }

    #[test]
    fn test_host_print() {
        // writer as a FnMut closure mutating a captured variable and then trying to access the captured variable
        // after the Sandbox instance has been dropped
        // this example is fairly contrived but we should still support such an approach.

        let mut received_msg = String::new();

        let writer = |msg| {
            received_msg = msg;
            Ok(())
        };

        let writer_func = Arc::new(Mutex::new(writer));

        let mut sandbox = UninitializedSandbox::new(
            simple_guest_path().expect("Guest Binary Missing"),
            None,
            None,
        )
        .expect("Failed to create sandbox");

        writer_func
            .register(&mut sandbox, "writer_func")
            .expect("Failed to register writer function");

        sandbox.host_print("test".to_string()).unwrap();

        drop(sandbox);

        assert_eq!(&received_msg, "test");

        // There may be cases where a mutable reference to the captured variable is not required to be used outside the closue
        // e.g. if the function is writing to a file or a socket etc.

        // writer as a FnMut closure mutating a captured variable but not trying to access the captured variable

        // This seems more realistic as the client is creating a file to be written to in the closure
        // and then accessing the file a different handle.
        // The problem is that captured_file still needs static lifetime so even though we can access the data through the second file handle
        // this still does not work as the captured_file is dropped at the end of the function

        let mut captured_file = NamedTempFile::new().unwrap();
        let mut file = captured_file.reopen().unwrap();

        let writer = |msg: String| -> Result<()> {
            captured_file.write_all(msg.as_bytes()).unwrap();
            Ok(())
        };

        let writer_func = Arc::new(Mutex::new(writer));

        let mut sandbox = UninitializedSandbox::new(
            simple_guest_path().expect("Guest Binary Missing"),
            None,
            None,
        )
        .expect("Failed to create sandbox");

        writer_func
            .register(&mut sandbox, "writer_func")
            .expect("Failed to register writer function");

        sandbox.host_print("test2".to_string()).unwrap();

        let mut buffer = String::new();
        file.read_to_string(&mut buffer).unwrap();
        assert_eq!(buffer, "test2");

        // writer as a function

        fn fn_writer(msg: String) -> Result<()> {
            assert_eq!(msg, "test2");
            Ok(())
        }

        let writer_func = Arc::new(Mutex::new(fn_writer));
        let mut sandbox = UninitializedSandbox::new(
            simple_guest_path().expect("Guest Binary Missing"),
            None,
            None,
        )
        .expect("Failed to create sandbox");

        writer_func
            .register(&mut sandbox, "writer_func")
            .expect("Failed to register writer function");

        sandbox.host_print("test2".to_string()).unwrap();

        // writer as a method

        let mut test_host_print = TestHostPrint::new();

        // create a closure over the struct method

        let writer_closure = |s| test_host_print.write(s);

        let writer_method = Arc::new(Mutex::new(writer_closure));

        let mut sandbox = UninitializedSandbox::new(
            simple_guest_path().expect("Guest Binary Missing"),
            None,
            None,
        )
        .expect("Failed to create sandbox");

        writer_method
            .register(&mut sandbox, "writer_func")
            .expect("Failed to register writer function");

        sandbox.host_print("test3".to_string()).unwrap();
    }

    struct TestHostPrint {}

    impl TestHostPrint {
        fn new() -> Self {
            TestHostPrint {}
        }

        fn write(&mut self, msg: String) -> Result<()> {
            assert_eq!(msg, "test3");
            Ok(())
        }
    }

    #[test]
    fn check_create_and_use_sandbox_on_different_threads() {
        let unintializedsandbox_queue = Arc::new(ArrayQueue::<UninitializedSandbox>::new(10));
        let sandbox_queue = Arc::new(ArrayQueue::<Sandbox>::new(10));

        for i in 0..10 {
            let simple_guest_path = simple_guest_path().expect("Guest Binary Missing");
            let unintializedsandbox = {
                let err_string = format!("failed to create UninitializedSandbox {i}");
                let err_str = err_string.as_str();
                UninitializedSandbox::new(simple_guest_path, None, None).expect(err_str)
            };

            {
                let err_string = format!("Failed to push UninitializedSandbox {i}");
                let err_str = err_string.as_str();

                unintializedsandbox_queue
                    .push(unintializedsandbox)
                    .expect(err_str);
            }
        }

        let thread_handles = (0..10)
            .map(|i| {
                let uq = unintializedsandbox_queue.clone();
                let sq = sandbox_queue.clone();
                thread::spawn(move || {
                    let mut uninitialized_sandbox = uq.pop().unwrap_or_else(|| {
                        panic!("Failed to pop UninitializedSandbox thread {}", i)
                    });
                    uninitialized_sandbox
                        .host_print(format!("Print from UninitializedSandbox on Thread {}\n", i))
                        .unwrap();

                    let sandbox = uninitialized_sandbox
                        .initialize::<fn(&mut UninitializedSandbox<'_>) -> Result<()>>(None)
                        .unwrap_or_else(|_| {
                            panic!("Failed to initialize UninitializedSandbox thread {}", i)
                        });

                    sq.push(sandbox).unwrap_or_else(|_| {
                        panic!("Failed to push UninitializedSandbox thread {}", i)
                    })
                })
            })
            .collect::<Vec<_>>();

        for handle in thread_handles {
            handle.join().unwrap();
        }

        let thread_handles = (0..10)
            .map(|i| {
                let sq = sandbox_queue.clone();
                thread::spawn(move || {
                    let mut sandbox = sq
                        .pop()
                        .unwrap_or_else(|| panic!("Failed to pop Sandbox thread {}", i));
                    sandbox
                        .host_print(format!("Print from Sandbox on Thread {}\n", i))
                        .unwrap();
                })
            })
            .collect::<Vec<_>>();

        for handle in thread_handles {
            handle.join().unwrap();
        }
    }

    #[test]
    // Tests that trace data are emitted when a trace subscriber is set
    // this test is ignored because it is incompatible with other tests , specifically those which require a logger for tracing
    // marking  this test as ignored means that running `cargo test` will not run this test but will allow a developer who runs that command
    // from their workstation to be successful without needed to know about test interdependencies
    // this test will be run explcitly as a part of the CI pipeline
    #[ignore]
    fn test_trace_trace() {
        TestLogger::initialize_log_tracer();
        rebuild_interest_cache();
        let subscriber = TestSubcriber::new(tracing_level::TRACE);
        tracing::subscriber::with_default(subscriber.clone(), || {
            let correlation_id = Uuid::new_v4().as_hyphenated().to_string();
            let span = tracing::error_span!("test_trace_logs", correlation_id).entered();

            // We should be in span 1

            let current_span = subscriber.current_span();
            assert!(current_span.is_known(), "Current span is unknown");
            let current_span_metadata = current_span.into_inner().unwrap();
            assert_eq!(
                current_span_metadata.0.into_u64(),
                1,
                "Current span is not span 1"
            );
            assert_eq!(current_span_metadata.1.name(), "test_trace_logs");

            // Get the span data and check the correlation id

            let span_data = subscriber.get_span(1);
            let span_attributes: &Map<String, Value> = span_data
                .get("span")
                .unwrap()
                .get("attributes")
                .unwrap()
                .as_object()
                .unwrap();

            test_value_as_str(span_attributes, "correlation_id", correlation_id.as_str());

            let mut binary_path = simple_guest_path().unwrap();
            binary_path.push_str("does_not_exist");

            let sbox = UninitializedSandbox::new(binary_path, None, None);
            assert!(sbox.is_err());

            // Now we should still be in span 1 but span 2 should be created (we created entered and exited span 2 when we called UninitializedSandbox::new)

            let current_span = subscriber.current_span();
            assert!(current_span.is_known(), "Current span is unknown");
            let current_span_metadata = current_span.into_inner().unwrap();
            assert_eq!(
                current_span_metadata.0.into_u64(),
                1,
                "Current span is not span 1"
            );

            let span_metadata = subscriber.get_span_metadata(2);
            assert_eq!(span_metadata.name(), "UninitializedSandbox::new");

            // There should be one event for the error that the binary path does not exist

            let events = subscriber.get_events();
            assert_eq!(events.len(), 1);

            let mut count_matching_events = 0;

            for json_value in events {
                let event_values = json_value.as_object().unwrap().get("event").unwrap();
                let metadata_values_map =
                    event_values.get("metadata").unwrap().as_object().unwrap();
                let event_values_map = event_values.as_object().unwrap();

                #[cfg(target_os = "windows")]
                let expected_error =
                    "Error The system cannot find the file specified. (os error 2) File Path";
                #[cfg(not(target_os = "windows"))]
                let expected_error = "Error No such file or directory (os error 2) File Path";

                let err_vals_res = try_to_strings([
                    (metadata_values_map, "level"),
                    (event_values_map, "error"),
                    (metadata_values_map, "module_path"),
                    (metadata_values_map, "target"),
                ]);
                if let Ok(err_vals) = err_vals_res {
                    if err_vals[0] == "ERROR"
                        && err_vals[1].starts_with(expected_error)
                        && err_vals[2] == "hyperlight_host::sandbox::uninitialized"
                        && err_vals[3] == "hyperlight_host::sandbox::uninitialized"
                    {
                        count_matching_events += 1;
                    }
                }
            }
            assert!(
                count_matching_events == 1,
                "Unexpected number of matching events {}",
                count_matching_events
            );
            span.exit();
            subscriber.clear();
        });
    }

    #[test]
    // Tests that traces are emitted as log records when there is no trace
    // subscriber configured.
    fn test_log_trace() {
        {
            TestLogger::initialize_test_logger();
            TEST_LOGGER.set_max_level(log::LevelFilter::Trace);

            // This makes sure that the metadata interest cache is rebuilt so that
            // the log records are emitted for the trace records

            rebuild_interest_cache();

            let mut invalid_binary_path = simple_guest_path().unwrap();
            invalid_binary_path.push_str("does_not_exist");

            let sbox = UninitializedSandbox::new(invalid_binary_path, None, None);
            assert!(sbox.is_err());

            // When tracing is creating log records it will create a log
            // record for the creation of the span (from the instrument
            // attribute), and will then create a log record for the entry to
            // and exit from the span.
            //
            // It also creates a log record for the span being dropped.
            // So we expect 5 log records for this test, four for the span and
            // then one for the error as the file that we are attempting to
            // load into the sandbox does not exist

            let num_calls = TEST_LOGGER.num_log_calls();
            assert_eq!(5, num_calls);

            // Log record 1

            let logcall = TEST_LOGGER.get_log_call(0).unwrap();
            assert_eq!(Level::Info, logcall.level);

            assert!(logcall
                .args
                .starts_with("UninitializedSandbox::new; bin_path"));
            assert_eq!("hyperlight_host::sandbox::uninitialized", logcall.target);

            // Log record 2

            let logcall = TEST_LOGGER.get_log_call(1).unwrap();
            assert_eq!(Level::Trace, logcall.level);
            assert_eq!(logcall.args, "-> UninitializedSandbox::new;");
            assert_eq!("tracing::span::active", logcall.target);

            // Log record 3

            let logcall = TEST_LOGGER.get_log_call(2).unwrap();
            assert_eq!(Level::Error, logcall.level);
            #[cfg(target_os = "windows")]
            assert!(logcall.args.starts_with(
                "error=Error The system cannot find the file specified. (os error 2) File Path"
            ));
            #[cfg(not(target_os = "windows"))]
            assert!(logcall
                .args
                .starts_with("error=Error No such file or directory (os error 2) File Path"));
            assert_eq!("hyperlight_host::sandbox::uninitialized", logcall.target);

            // Log record 4

            let logcall = TEST_LOGGER.get_log_call(3).unwrap();
            assert_eq!(Level::Trace, logcall.level);
            assert_eq!(logcall.args, "<- UninitializedSandbox::new;");
            assert_eq!("tracing::span::active", logcall.target);

            // Log record 6

            let logcall = TEST_LOGGER.get_log_call(4).unwrap();
            assert_eq!(Level::Trace, logcall.level);
            assert_eq!(logcall.args, "-- UninitializedSandbox::new;");
            assert_eq!("tracing::span", logcall.target);
        }
        {
            // test to ensure an invalid binary logs & traces properly
            TEST_LOGGER.clear_log_calls();
            TEST_LOGGER.set_max_level(log::LevelFilter::Info);

            let mut valid_binary_path = PathBuf::from(env!("CARGO_MANIFEST_DIR"));
            valid_binary_path.push("src");
            valid_binary_path.push("sandbox");
            valid_binary_path.push("initialized.rs");

            let sbox = UninitializedSandbox::new(
                valid_binary_path.into_os_string().into_string().unwrap(),
                None,
                None,
            );
            assert!(sbox.is_err());

            // There should be five calls again as we changed the log LevelFilter
            // to Info. We should see the 1 info level log seen in records 1 above.

            // We should then see the span and the info log record from pe_info
            // and then finally the 2 errors from pe info and sandbox as the
            // error result is propagated back up the call stack

            let num_calls = TEST_LOGGER.num_log_calls();
            assert_eq!(5, num_calls);

            // Log record 1

            let logcall = TEST_LOGGER.get_log_call(0).unwrap();
            assert_eq!(Level::Info, logcall.level);

            assert!(logcall
                .args
                .starts_with("UninitializedSandbox::new; bin_path"));
            assert_eq!("hyperlight_host::sandbox::uninitialized", logcall.target);

            // Log record 3

            let logcall = TEST_LOGGER.get_log_call(1).unwrap();
            assert_eq!(Level::Info, logcall.level);
            assert!(logcall.args.starts_with("from_file; filename="));
            assert_eq!("hyperlight_host::mem::pe::pe_info", logcall.target);

            // Log record 4

            let logcall = TEST_LOGGER.get_log_call(2).unwrap();
            assert_eq!(Level::Info, logcall.level);
            assert!(logcall.args.starts_with("Loading PE file from"));
            assert_eq!("hyperlight_host::mem::pe::pe_info", logcall.target);

            // Log record 5

            let logcall = TEST_LOGGER.get_log_call(3).unwrap();
            assert_eq!(Level::Error, logcall.level);
            assert!(logcall
                .args
                .starts_with("error=Malformed entity: DOS header is malformed"));
            assert_eq!("hyperlight_host::mem::pe::pe_info", logcall.target);

            // Log record 6

            let logcall = TEST_LOGGER.get_log_call(4).unwrap();
            assert_eq!(Level::Error, logcall.level);
            assert!(logcall
                .args
                .starts_with("error=Malformed entity: DOS header is malformed"));
            assert_eq!("hyperlight_host::sandbox::uninitialized", logcall.target);
        }
        {
            TEST_LOGGER.clear_log_calls();
            TEST_LOGGER.set_max_level(log::LevelFilter::Error);

            // Now we have set the max level to error, so we should not see any log calls as the following should not create an error

            let sbox = {
                let res = UninitializedSandbox::new(simple_guest_path().unwrap(), None, None);
                res.map_err(|e| anyhow!("could not create a new UninitializedSandbox: {e:?}"))
                    .unwrap()
            };
            let _ = sbox.initialize::<fn(&mut UninitializedSandbox<'_>) -> Result<()>>(None);

            let num_calls = TEST_LOGGER.num_log_calls();
            assert_eq!(0, num_calls);
        }
    }
}<|MERGE_RESOLUTION|>--- conflicted
+++ resolved
@@ -1,21 +1,10 @@
-<<<<<<< HEAD
 use super::guest_funcs::GuestFuncs;
 use super::mem_mgr::MemMgr;
 use super::FunctionsMap;
 use super::{host_funcs::default_writer_func, host_funcs::HostFuncs, initialized::Sandbox};
-use super::{host_funcs::CallHostPrint, run_options::SandboxRunOptions};
-use crate::func::host::HostFunction1;
+use super::{host_funcs::CallHostPrint, run_options::SandboxRunOptions, hypervisor::HypervisorWrapper};
+use crate::func::host::{HostFunction1, HyperlightFunction};
 use crate::hypervisor::Hypervisor;
-=======
-use super::{
-    host_funcs::default_writer_func, host_funcs::HostFuncs, host_funcs::HostFunctionsMap,
-    initialized::Sandbox,
-};
-use super::{host_funcs::CallHostPrint, run_options::SandboxRunOptions};
-use super::{hypervisor::HypervisorWrapper, mem_mgr::MemMgr};
-use crate::func::host::function_definition::HostFunctionDefinition;
-use crate::func::host::{HostFunction1, HyperlightFunction};
->>>>>>> caa25166
 use crate::mem::mgr::STACK_COOKIE_LEN;
 use crate::mem::ptr::RawPtr;
 use crate::mem::{
@@ -24,21 +13,8 @@
 };
 use crate::sandbox_state::transition::Noop;
 use crate::sandbox_state::{sandbox::EvolvableSandbox, transition::MutatingCallback};
-<<<<<<< HEAD
-#[cfg(target_os = "linux")]
-use crate::{
-    hypervisor::hyperv_linux::{self, HypervLinuxDriver},
-    hypervisor::hypervisor_mem::HypervisorAddrs,
-    hypervisor::kvm,
-    hypervisor::kvm::KVMDriver,
-    mem::ptr::GuestPtr,
-    mem::ptr_offset::Offset,
-};
 use anyhow::{anyhow, bail, Result};
-=======
-use anyhow::{anyhow, Result};
 use std::collections::HashMap;
->>>>>>> caa25166
 use std::ffi::c_void;
 use std::ops::Add;
 use std::option::Option;
@@ -60,7 +36,8 @@
     // The memory manager for the sandbox.
     mem_mgr: SandboxMemoryManager,
     stack_guard: [u8; STACK_COOKIE_LEN],
-<<<<<<< HEAD
+    pub(super) hv: HypervisorWrapper,
+    pub(super) run_from_process_memory: bool,
     dynamic_methods: FunctionsMap<'a>,
 }
 
@@ -72,10 +49,6 @@
     fn get_uninitialized_sandbox_mut(&mut self) -> &mut crate::sandbox::UninitializedSandbox<'a> {
         self
     }
-=======
-    pub(super) hv: HypervisorWrapper,
-    pub(super) run_from_process_memory: bool,
->>>>>>> caa25166
 }
 
 impl<'a> std::fmt::Debug for UninitializedSandbox<'a> {
@@ -238,12 +211,9 @@
             host_functions: FunctionsMap::new(),
             mem_mgr,
             stack_guard,
-<<<<<<< HEAD
             dynamic_methods: FunctionsMap::new(),
-=======
             hv: hv.into(),
             run_from_process_memory,
->>>>>>> caa25166
         };
 
         default_writer.register(&mut sandbox, "writer_func")?;
@@ -253,81 +223,6 @@
 
     fn create_stack_guard() -> [u8; STACK_COOKIE_LEN] {
         rand::random::<[u8; STACK_COOKIE_LEN]>()
-    }
-
-<<<<<<< HEAD
-    /// Set up the appropriate hypervisor for the platform.
-    ///
-    /// this function is used to prevent clippy from complaining
-    /// the 'mgr' param is unused on windows builds. this function and the
-    /// function of the same name on linux builds will merge when we
-    /// have a complete WHP implementation in Rust.
-    ///
-    /// TODO: remove this dead_code annotation after it's hooked up in
-    /// https://github.com/deislabs/hyperlight/pull/727/files, and merge with
-    /// linux version of this function
-    #[allow(dead_code)]
-    #[cfg(target_os = "windows")]
-    fn set_up_hypervisor_partition(_: &mut SandboxMemoryManager) -> Result<Box<dyn Hypervisor>> {
-        bail!("Hyperlight does not yet support Windows");
-    }
-
-    /// Set up the appropriate hypervisor for the platform
-    ///
-    /// TODO: remove this dead_code annotation after it's hooked up in
-    /// https://github.com/deislabs/hyperlight/pull/727/files,
-    /// and merge with the windows version of this function
-    #[allow(dead_code)]
-    #[cfg(target_os = "linux")]
-    fn set_up_hypervisor_partition(mgr: &mut SandboxMemoryManager) -> Result<Box<dyn Hypervisor>> {
-        let mem_size = u64::try_from(mgr.shared_mem.mem_size())?;
-        let rsp = mgr.set_up_hypervisor_partition(mem_size)?;
-        let base_addr = SandboxMemoryLayout::BASE_ADDRESS;
-        let pml4_addr = base_addr + SandboxMemoryLayout::PML4_OFFSET;
-        let entrypoint = {
-            let load_addr = mgr.load_addr.clone();
-            let load_offset_u64 =
-                u64::from(load_addr) - u64::try_from(SandboxMemoryLayout::BASE_ADDRESS)?;
-            let total_offset = Offset::from(load_offset_u64) + mgr.entrypoint_offset;
-            GuestPtr::try_from(total_offset)
-        }?;
-        if hyperv_linux::is_hypervisor_present()? {
-            let guest_pfn = u64::try_from(SandboxMemoryLayout::BASE_ADDRESS >> 12)?;
-            let host_addr = u64::try_from(mgr.shared_mem.base_addr())?;
-            let addrs = HypervisorAddrs {
-                entrypoint: entrypoint.absolute()?,
-                guest_pfn,
-                host_addr,
-                mem_size,
-            };
-            let hv = HypervLinuxDriver::new(&addrs)?;
-            Ok(Box::new(hv))
-        } else if kvm::is_hypervisor_present().is_ok() {
-            let host_addr = u64::try_from(mgr.shared_mem.base_addr())?;
-            let hv = KVMDriver::new(
-                host_addr,
-                u64::try_from(pml4_addr)?,
-                mem_size,
-                entrypoint.absolute()?,
-                rsp,
-            )?;
-            Ok(Box::new(hv))
-        } else {
-            bail!("Linux platform detected, but neither KVM nor Linux HyperV detected")
-        }
-=======
-    /// Register a host function with the sandbox.
-    pub(crate) fn register_host_function(
-        &mut self,
-        hfd: &HostFunctionDefinition,
-        func: HyperlightFunction<'a>,
-    ) -> Result<()> {
-        self.host_functions
-            .insert(hfd.function_name.to_string(), func);
-        let buffer: Vec<u8> = hfd.try_into()?;
-        self.mem_mgr.write_host_function_definition(&buffer)?;
-        Ok(())
->>>>>>> caa25166
     }
 
     /// Call the entry point inside this `Sandbox`
