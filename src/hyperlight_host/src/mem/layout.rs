#[cfg(test)]
use super::ptr::HostPtr;
use super::{config::SandboxMemoryConfiguration, shared_mem::SharedMemory};
use crate::mem::ptr_offset::Offset;
use anyhow::{anyhow, Result};
use paste::paste;
use rand::rngs::OsRng;
use rand::RngCore;
use std::mem::size_of;

// The following structs are not used other than to calculate the size of the memory needed
// and also to illustrate the layout of the memory

// the start of the guest memory contains the page tables and is always located at the Virtual Address 0x200000 when running in a Hypervisor:

// Virtual Address
//
// 0x200000    PML4
// 0x201000    PDPT
// 0x202000    PD
// 0x203000    The guest PE code (When the code has been loaded using LoadLibrary to debug the guest this will not be present and code length will be zero;
//
// The pointer passed to the Entrypoint in the Guest application is  0x200000 + size of page table + size of code.
// At the Entrypoint address the structs below are laid out in order

#[repr(C)]
struct GuestSecurityCookie {
    seed: u64,
}

#[repr(C)]
struct GuestDispatchFunctionPointer {
    ptr: u64,
}

#[repr(C)]
struct HostFunctions {
    host_function_definitions_size: u64,
    host_function_definitions: u64,
}

#[repr(C)]
struct HostExceptionData {
    host_exception_size: u64,
}

#[repr(C)]
struct GuestError {
    // This is a pointer to a buffer that contains the details of any guest error that occurred.
    guest_error_buffer: u64,
    // This is the size of the buffer that contains the details of any guest error that occurred.
    guest_error_buffer_size: u64,
}

#[repr(C)]
struct CodeAndOutBPointers {
    code_pointer: u64,
    outb_pointer: u64,
}

#[repr(C)]
struct InputData {
    input_data_size: u64,
    input_data_buffer: u64,
}

#[repr(C)]
struct OutputData {
    output_data_size: u64,
    output_data_buffer: u64,
}

#[repr(C)]
struct GuestHeap {
    guest_heap_size: u64,
    guest_heap_buffer: u64,
}

#[repr(C)]
struct GuestStack {
    min_guest_stack_address: u64,
}

// Following these structures are the memory buffers as follows:
//
// Host Function definitions - length sandboxMemoryConfiguration.HostFunctionDefinitionSize
// Host Exception Details - length sandboxMemoryConfiguration.HostExceptionSize , this contains details of any Host Exception that occurred in outb function
// it contains a 32 bit length following by a json serialisation of any error that occurred.
// Guest Error Buffer - length sandboxMemoryConfiguration.GuestErrorBufferSize this contains the details of any guest error that occurre, it is serialised and deserialised using flatbuffers.
// Input Data Buffer - length sandboxMemoryConfiguration.InputDataSize this is a buffer that is used for input data to the host program
// Output Data Buffer - length sandboxMemoryConfiguration.OutputDataSize this is a buffer that is used for output data from host program
// Guest Heap - length heapSize this is a memory buffer provided to the guest to be used as heap memory.
// Guest Stack - length stackSize this is the memory used for the guest stack (in reality the stack may be slightly bigger or smaller as the total memory size is rounded up to nearest 4K and there is a 16 bte stack guard written to the top of the stack).

/// Mostly a collection of utilities organized around the layout of the
/// memory in a sandbox.
///
/// The memory is laid out roughly as follows (using other structs in this module
/// for illustration)
///
/// - `HostDefinitions` - the length of this is the `HostFunctionDefinitionSize`
/// field from `SandboxMemoryConfiguration`
///
/// - `HostExceptionData` - memory that contains details of any Host Exception that
/// occurred in outb function. it contains a 32 bit length following by a json
/// serialisation of any error that occurred. the length of this field is
/// `HostExceptionSize` from` `SandboxMemoryConfiguration`
///
/// - `GuestError` - contains an buffer for any guest error that occurred.
/// the length of this field is `GuestErrorBufferSize` from `SandboxMemoryConfiguration`
///
/// - `InputData` -  this is a buffer that is used for input data to the host program.
/// the length of this field is `InputDataSize` from `SandboxMemoryConfiguration`
///
/// - `OutputData` - this is a buffer that is used for output data from host program.
/// the length of this field is `OutputDataSize` from `SandboxMemoryConfiguration`
///
/// - `GuestHeap` - this is a buffer that is used for heap data in the guest. the length
/// of this field is returned by the `heap_size()` method of this struct
///
/// - `GuestStack` - this is a buffer that is used for stack data in the guest. the length
/// of this field is returned by the `stack_size()` method of this struct. in reality,
/// the stack might be slightly bigger or smaller than this value since total memory
/// size is rounded up to the nearest 4K, and there is a 16-byte stack guard written
/// to the top of the stack.
///
///

<<<<<<< HEAD
#[derive(Copy, Clone, Debug, PartialEq, Eq)]
#[readonly::make]
=======
#[derive(Copy, Clone, Debug)]
>>>>>>> caa25166
pub(crate) struct SandboxMemoryLayout {
    sandbox_memory_config: SandboxMemoryConfiguration,
    /// The peb offset into this sandbox.
    pub(crate) peb_offset: Offset,
    /// The stack size of this sandbox.
    pub(crate) stack_size: usize,
    /// The heap size of this sandbox.
    pub(crate) heap_size: usize,
    /// The offset to the start of host functions within this sandbox.
    pub(crate) host_functions_offset: Offset,
    /// The offset to the start of host exceptions within this sandbox.
    pub(crate) host_exception_offset: Offset,
    /// The offset to the pointer to the guest error buffer within this sandbox.
    pub(crate) guest_error_buffer_pointer_offset: Offset,
    /// The offset to the size of the guest error buffer within this sandbox.
    pub(crate) guest_error_buffer_size_offset: Offset,
    /// The offset to the start of both code and the outb function
    /// pointers within this sandbox.
    pub(crate) code_and_outb_pointer_offset: Offset,
    /// The offset to the start of input data within this sandbox.
    pub(crate) input_data_offset: Offset,
    /// The offset to the start of output data within this sandbox.
    pub(crate) output_data_offset: Offset,
    /// The offset to the start of the guest heap within this sandbox.
    pub(crate) heap_data_offset: Offset,
    /// The offset to the start of the guest stack within this sandbox.
    pub(crate) stack_data_offset: Offset,
    /// The size of code inside this sandbox.
    pub(crate) code_size: usize,
    /// The offset to the start of the definitions of host functions inside
    /// this sandbox.
    pub(crate) host_function_definitions_offset: Offset,
    /// The offset to the start of the buffer for host exceptions inside
    /// this sandbox.
    pub(crate) host_exception_buffer_offset: Offset,
    /// The offset to the start of guest errors inside this sandbox.
    pub(crate) guest_error_buffer_offset: Offset,
    /// The offset to the start of the input data buffer inside this
    /// sandbox.
    pub(crate) input_data_buffer_offset: Offset,
    /// The offset to the start of the output data buffer inside this
    /// sandbox.
    pub(crate) output_data_buffer_offset: Offset,
    /// The offset to the start of the guest heap buffer inside this
    /// sandbox.
    pub(crate) guest_heap_buffer_offset: Offset,
    /// The offset to the start of the guest stack buffer inside this
    /// sandbox.
    pub(crate) guest_stack_buffer_offset: Offset,
    /// The peb address inside this sandbox.
    pub(crate) peb_address: usize,
    /// The offset to the guest security cookie
    pub(crate) guest_security_cookie_seed_offset: Offset,
    /// The offset to the guest dispatch function pointer
    pub(crate) guest_dispatch_function_ptr_offset: Offset,
}
impl SandboxMemoryLayout {
    /// Four Kilobytes (16^3 bytes) - used to round the total amount of memory
    /// used to the nearest 4K
    const FOUR_K: usize = 0x1000;
    /// The size of the page table within a sandbox
    pub(crate) const PAGE_TABLE_SIZE: usize = 0x3000;
    /// The offset into the sandbox's memory where the PML4 Table is located.
    /// See https://www.pagetable.com/?p=14 for more information.
    pub(crate) const PML4_OFFSET: usize = 0x0000;
    /// The offset into the sandbox's memory where the Page Directory starts.
    pub(crate) const PD_OFFSET: usize = 0x2000;
    /// The address (not the offset) to the start of the page directory
    pub(crate) const PD_GUEST_ADDRESS: usize = Self::BASE_ADDRESS + Self::PD_OFFSET;
    /// The offset into the sandbox's memory where the Page Directory Pointer
    /// Table starts.
    pub(crate) const PDPT_OFFSET: usize = 0x1000;
    /// The address (not the offset) into sandbox memory where the Page
    /// Directory Pointer Table starts
    pub(crate) const PDPT_GUEST_ADDRESS: usize = Self::BASE_ADDRESS + Self::PDPT_OFFSET;
    /// The offset into the sandbox's memory where code starts.
    pub(crate) const CODE_OFFSET: usize = Self::PAGE_TABLE_SIZE;
    /// The maximum amount of memory a single sandbox will be allowed.
    const MAX_MEMORY_SIZE: usize = 0x3FEF0000;

    /// The base address of the sandbox's memory.
    pub(crate) const BASE_ADDRESS: usize = 0x0200000;

    /// The absolute address (assuming sandbox memory starts at BASE_ADDRESS) into
    /// sandbox memory where code starts.
    pub(crate) const GUEST_CODE_ADDRESS: usize = Self::BASE_ADDRESS + Self::CODE_OFFSET;

    /// Create a new `SandboxMemoryLayout` with the given
    /// `SandboxMemoryConfiguration`, code size and stack/heap size.
    pub(crate) fn new(
        cfg: SandboxMemoryConfiguration,
        code_size: usize,
        stack_size: usize,
        heap_size: usize,
    ) -> Result<Self> {
        let peb_offset = Offset::try_from(Self::PAGE_TABLE_SIZE + code_size)?;
        let guest_security_cookie_seed_offset =
            Offset::try_from(Self::PAGE_TABLE_SIZE + code_size)?;
        let guest_dispatch_function_ptr_offset =
            guest_security_cookie_seed_offset + size_of::<GuestSecurityCookie>();
        let host_functions_offset =
            guest_dispatch_function_ptr_offset + size_of::<GuestDispatchFunctionPointer>();
        let host_exception_offset = host_functions_offset + size_of::<HostFunctions>();
        let guest_error_buffer_pointer_offset =
            host_exception_offset + size_of::<HostExceptionData>();
        let guest_error_buffer_size_offset = guest_error_buffer_pointer_offset + size_of::<u64>();
        let code_and_outb_pointer_offset =
            guest_error_buffer_pointer_offset + size_of::<GuestError>();
        let input_data_offset = code_and_outb_pointer_offset + size_of::<CodeAndOutBPointers>();
        let output_data_offset = input_data_offset + size_of::<InputData>();
        let heap_data_offset = output_data_offset + size_of::<OutputData>();
        let stack_data_offset = heap_data_offset + size_of::<GuestHeap>();
        let peb_address = usize::try_from(Self::BASE_ADDRESS + peb_offset)?;
        let host_function_definitions_offset = stack_data_offset + size_of::<GuestStack>();
        let host_exception_buffer_offset =
            host_function_definitions_offset + cfg.host_function_definition_size;
        let guest_error_buffer_offset = host_exception_buffer_offset + cfg.host_exception_size;
        let input_data_buffer_offset = guest_error_buffer_offset + cfg.guest_error_buffer_size;
        let output_data_buffer_offset = input_data_buffer_offset + cfg.input_data_size;
        let guest_heap_buffer_offset = output_data_buffer_offset + cfg.output_data_size;
        let guest_stack_buffer_offset = guest_heap_buffer_offset + heap_size;
        Ok(Self {
            peb_offset,
            stack_size,
            heap_size,
            host_functions_offset,
            host_exception_offset,
            guest_error_buffer_pointer_offset,
            guest_error_buffer_size_offset,
            code_and_outb_pointer_offset,
            input_data_offset,
            output_data_offset,
            heap_data_offset,
            stack_data_offset,
            sandbox_memory_config: cfg,
            code_size,
            host_function_definitions_offset,
            host_exception_buffer_offset,
            guest_error_buffer_offset,
            input_data_buffer_offset,
            output_data_buffer_offset,
            guest_heap_buffer_offset,
            guest_stack_buffer_offset,
            peb_address,
            guest_security_cookie_seed_offset,
            guest_dispatch_function_ptr_offset,
        })
    }

    /// Get the offset in guest memory to the size field in the
    /// `HostExceptionData` structure.
    pub(crate) fn get_host_exception_size_offset(&self) -> Offset {
        // The size field is the first field in the `HostExceptionData` struct
        self.host_exception_offset
    }

    /// Get the offset in guest memory to the max size of the guest error buffer
    pub(crate) fn get_guest_error_buffer_size_offset(&self) -> Offset {
        self.guest_error_buffer_size_offset
    }

    /// Get the offset in guest memory to the error message buffer pointer
    pub(crate) fn get_guest_error_buffer_pointer_offset(&self) -> Offset {
        self.guest_error_buffer_pointer_offset
    }
    /// Get the offset in guest memory to the output data size
    pub(crate) fn get_output_data_size_offset(&self) -> Offset {
        // The size field is the first field in the `OutputData` struct
        self.output_data_offset
    }

    /// Get the offset in guest memory to the host function definitions
    /// size
    pub(crate) fn get_host_function_definitions_size_offset(&self) -> Offset {
        // The size field is the first field in the `HostFunctions` struct
        self.host_functions_offset
    }

    /// Get the offset in guest memory to the host function definitions
    /// pointer.
    pub(crate) fn get_host_function_definitions_pointer_offset(&self) -> Offset {
        // The size field is the field after the size field in the `HostFunctions` struct which is a u64
        self.get_host_function_definitions_size_offset() + size_of::<u64>()
    }

    /// Get the offset in guest memory to the minimum guest stack address.
    pub(crate) fn get_min_guest_stack_address_offset(&self) -> Offset {
        // The minimum guest stack address is the start of the guest stack
        self.stack_data_offset
    }

    /// Get the offset in guest memory to the start of host errors
    pub(crate) fn get_host_exception_offset(&self) -> Offset {
        self.host_exception_buffer_offset
    }

    /// Get the address of the code section on the host, given `share_mem`'s
    /// base address and whether or not Hyperlight is executing with in-memory
    /// mode enabled.
    #[cfg(test)]
    pub(crate) fn get_host_code_address(shared_mem: &SharedMemory) -> Result<HostPtr> {
        let code_offset: Offset = Self::CODE_OFFSET.try_into()?;
        HostPtr::try_from((code_offset, shared_mem))
    }

    /// Get the offset in guest memory to the OutB pointer.
    pub(crate) fn get_out_b_pointer_offset(&self) -> Offset {
        // The outb pointer is immediately after the code pointer
        // in the `CodeAndOutBPointers` struct which is a u64
        self.code_and_outb_pointer_offset + size_of::<u64>()
    }

    /// Get the offset in guest memory to the output data pointer.
    pub(crate) fn get_output_data_pointer_offset(&self) -> Offset {
        // This field is immedaitely after the output data size field,
        // which is a `u64`.
        self.get_output_data_size_offset() + size_of::<u64>()
    }

    /// Get the offset in guest memory to the start of output data.
    ///
    /// This function exists to accommodate the macro that generates C API
    /// compatible functions.
    pub(crate) fn get_output_data_offset(&self) -> Offset {
        self.output_data_buffer_offset
    }

    /// Get the offset in guest memory to the input data size.
    pub(crate) fn get_input_data_size_offset(&self) -> Offset {
        // The input data size is the first field in the `InputData` struct
        self.input_data_offset
    }

    /// Get the offset in guest memory to the input data pointer.
    pub(crate) fn get_input_data_pointer_offset(&self) -> Offset {
        // The input data pointer is immediately after the input
        // data size field in the `InputData` struct which is a `u64`.
        self.get_input_data_size_offset() + size_of::<u64>()
    }

    /// Get the offset in guest memory to the code pointer
    pub(crate) fn get_code_pointer_offset(&self) -> Offset {
        // The code pointer is the first field
        // in the `CodeAndOutBPointers` struct which is a u64
        self.code_and_outb_pointer_offset
    }

    /// Get the offset in guest memory to the guest dispatch function
    /// pointer.
    pub(crate) fn get_dispatch_function_pointer_offset(&self) -> Offset {
        self.guest_dispatch_function_ptr_offset
    }

    /// Get the offset in guest memory to the PEB address
    pub(crate) fn get_in_process_peb_offset(&self) -> Offset {
        self.peb_offset
    }

    /// Get the offset in guest memory to the heap size
    pub(crate) fn get_heap_size_offset(&self) -> Offset {
        self.heap_data_offset
    }

    /// Get the offset of the heap pointer in guest memory,
    pub(crate) fn get_heap_pointer_offset(&self) -> Offset {
        // The heap pointer is immediately after the
        // heap size field in the `GuestHeap` struct which is a `u64`.
        self.get_heap_size_offset() + size_of::<u64>()
    }

    /// Get the offset to the top of the stack in guest memory
    pub(crate) fn get_top_of_stack_offset(&self) -> Offset {
        self.guest_stack_buffer_offset
    }

    /// Get the total size of guest memory in `self`'s memory
    /// layout.
    pub(crate) fn get_memory_size(&self) -> Result<usize> {
        let total_memory = self.code_size
            + Self::PAGE_TABLE_SIZE
            + self.sandbox_memory_config.host_function_definition_size
            + self.sandbox_memory_config.input_data_size
            + self.sandbox_memory_config.output_data_size
            + self.sandbox_memory_config.host_exception_size
            + self.sandbox_memory_config.guest_error_buffer_size
            + size_of::<GuestSecurityCookie>()
            + size_of::<GuestDispatchFunctionPointer>()
            + size_of::<HostFunctions>()
            + size_of::<HostExceptionData>()
            + size_of::<GuestError>()
            + size_of::<CodeAndOutBPointers>()
            + size_of::<InputData>()
            + size_of::<OutputData>()
            + size_of::<GuestHeap>()
            + size_of::<GuestStack>()
            + self.heap_size
            + self.stack_size;

        // Size should be a multiple of 4K.
        let remainder = total_memory % Self::FOUR_K;
        let multiples = total_memory / Self::FOUR_K;
        let size = match remainder {
            0 => total_memory,
            _ => (multiples + 1) * Self::FOUR_K,
        };

        // For our page table, we only mapped virtual memory up to 0x3FFFFFFF and map each 2 meg
        // virtual chunk to physical addresses 2 megabytes below the virtual address.  Since we
        // map virtual up to 0x3FFFFFFF, the max physical address we handle is 0x3FDFFFFF (or
        // 0x3FEF0000 physical total memory)

        if size > Self::MAX_MEMORY_SIZE {
            Err(anyhow!("Memory requested exceeds maximum size allowed"))
        } else {
            Ok(size)
        }
    }

    /// Write the finished memory layout to `shared_mem` and return
    /// `Ok` if successful.
    ///
    /// Note: `shared_mem` may have been modified, even if `Err` was returned
    /// from this function.
    pub(crate) fn write(
        &self,
        shared_mem: &mut SharedMemory,
        guest_offset: usize,
        size: usize,
    ) -> Result<()> {
        macro_rules! get_address {
            ($something:ident) => {
                paste! {
                    if guest_offset == 0 {
                        let offset = Offset::try_from(self.[<$something _offset>])?;
                        let calculated_addr = shared_mem.calculate_address(offset)?;
                        u64::try_from(calculated_addr)?
                    } else {
                        u64::from(guest_offset +  self.[<$something _offset>])
                    }
                }
            };
        }

        if guest_offset != SandboxMemoryLayout::BASE_ADDRESS
            && guest_offset != shared_mem.base_addr()
        {
            return Err(anyhow!(
                "Guest offset {} is not a valid guest offset",
                guest_offset
            ));
        }

        // Set up Guest Error Fields
        shared_mem.write_u64(
            self.get_guest_error_buffer_size_offset(),
            u64::try_from(self.sandbox_memory_config.guest_error_buffer_size)?,
        )?;

        let addr = get_address!(guest_error_buffer);

        shared_mem.write_u64(self.get_guest_error_buffer_pointer_offset(), addr)?;

        // Set up Host Exception Header
        shared_mem.write_u64(
            self.get_host_exception_size_offset(),
            self.sandbox_memory_config.host_exception_size.try_into()?,
        )?;

        // Set up input buffer pointer
        shared_mem.write_u64(
            self.get_input_data_size_offset(),
            self.sandbox_memory_config.input_data_size.try_into()?,
        )?;

        let addr = get_address!(input_data_buffer);

        shared_mem.write_u64(self.get_input_data_pointer_offset(), addr)?;

        // Set up output buffer pointer
        shared_mem.write_u64(
            self.get_output_data_size_offset(),
            self.sandbox_memory_config.output_data_size.try_into()?,
        )?;

        let addr = get_address!(output_data_buffer);

        shared_mem.write_u64(self.get_output_data_pointer_offset(), addr)?;

        let addr = get_address!(guest_heap_buffer);

        // Set up heap buffer pointer
        shared_mem.write_u64(self.get_heap_size_offset(), self.heap_size.try_into()?)?;
        shared_mem.write_u64(self.get_heap_pointer_offset(), addr)?;

        let addr = get_address!(host_function_definitions);

        // Set up Host Function Definition
        shared_mem.write_u64(
            self.get_host_function_definitions_size_offset(),
            self.sandbox_memory_config
                .host_function_definition_size
                .try_into()?,
        )?;
        shared_mem.write_u64(self.get_host_function_definitions_pointer_offset(), addr)?;

        // Set up Min Guest Stack Address
        shared_mem.write_u64(
            self.get_min_guest_stack_address_offset(),
            (guest_offset + (size - self.stack_size)).try_into()?,
        )?;

        // Set up the security cookie seed

        let mut security_cookie_seed = [0u8; 8];
        OsRng.fill_bytes(&mut security_cookie_seed);

        shared_mem.copy_from_slice(
            &security_cookie_seed,
            self.guest_security_cookie_seed_offset,
        )?;

        Ok(())
    }
}

#[cfg(test)]
mod tests {
    use crate::mem::{ptr_offset::Offset, shared_mem::SharedMemory};

    use super::SandboxMemoryLayout;

    #[test]
    fn get_host_code_address() {
        let sm = SharedMemory::new(100).unwrap();
        let hca_in_proc = SandboxMemoryLayout::get_host_code_address(&sm).unwrap();
        let hca_in_vm = SandboxMemoryLayout::get_host_code_address(&sm).unwrap();
        let code_offset: Offset = SandboxMemoryLayout::CODE_OFFSET.try_into().unwrap();
        assert_eq!(hca_in_proc.offset(), code_offset);
        assert_eq!(hca_in_vm.offset(), code_offset);
        assert_eq!(hca_in_proc, hca_in_vm);
    }
}<|MERGE_RESOLUTION|>--- conflicted
+++ resolved
@@ -126,12 +126,7 @@
 ///
 ///
 
-<<<<<<< HEAD
 #[derive(Copy, Clone, Debug, PartialEq, Eq)]
-#[readonly::make]
-=======
-#[derive(Copy, Clone, Debug)]
->>>>>>> caa25166
 pub(crate) struct SandboxMemoryLayout {
     sandbox_memory_config: SandboxMemoryConfiguration,
     /// The peb offset into this sandbox.
