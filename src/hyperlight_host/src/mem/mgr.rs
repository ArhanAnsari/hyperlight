#[cfg(target_os = "windows")]
use super::loaded_lib::LoadedLib;
use super::{
    layout::SandboxMemoryLayout,
    pe::{headers::PEHeaders, pe_info::PEInfo},
    ptr::{GuestPtr, RawPtr},
    ptr_offset::Offset,
    shared_mem::SharedMemory,
    shared_mem_snapshot::SharedMemorySnapshot,
};
use crate::{
    error::HyperlightError::{
        ExceptionDataLengthIncorrect, ExceptionMessageTooBig, JsonConversionFailure,
        NoMemorySnapshot, UTF8SliceConversionFailure,
    },
    log_then_return,
};
use crate::{error::HyperlightHostError, sandbox::SandboxConfiguration};
use crate::{new_error, Result};
use core::mem::size_of;

use hyperlight_flatbuffers::flatbuffer_wrappers::function_call::{
    validate_guest_function_call_buffer, validate_host_function_call_buffer,
};

use hyperlight_flatbuffers::flatbuffer_wrappers::{
    function_call::FunctionCall,
    function_types::ReturnValue,
    guest_error::{Code, GuestError},
    guest_log_data::GuestLogData,
    host_function_details::HostFunctionDetails,
};
use serde_json::from_str;
use std::{cmp::Ordering, str::from_utf8};

/// Whether or not the 64-bit page directory entry (PDE) record is
/// present.
///
/// See the following links explaining a PDE in various levels of detail:
///
/// * Very basic description: https://stackoverflow.com/a/26945892
/// * More in-depth descriptions: https://wiki.osdev.org/Paging
const PDE64_PRESENT: u64 = 1;
/// Read/write permissions flag for the 64-bit PDE
const PDE64_RW: u64 = 1 << 1;
/// The user/supervisor bit for the 64-bit PDE
const PDE64_USER: u64 = 1 << 2;
/// The page size for the 64-bit PDE
const PDE64_PS: u64 = 1 << 7;
/// The size of stack guard cookies
pub(crate) const STACK_COOKIE_LEN: usize = 16;

/// A struct that is responsible for laying out and managing the memory
/// for a given `Sandbox`.
#[derive(Clone)]
pub struct SandboxMemoryManager {
    /// Whether or not to run a sandbox in-process
    pub(crate) run_from_process_memory: bool,
    mem_snapshot: Option<SharedMemorySnapshot>,
    /// Shared memory for the Sandbox
    pub shared_mem: SharedMemory,
    pub(crate) layout: SandboxMemoryLayout,
    /// Pointer to where to load memory from
    pub load_addr: RawPtr,
    /// Offset for the execution entrypoint from `load_addr`
    pub entrypoint_offset: Offset,
    /// This field must be present, even though it's not read,
    /// so that its underlying resources are properly dropped at
    /// the right time.
    #[cfg(target_os = "windows")]
    _lib: Option<LoadedLib>,
}

impl SandboxMemoryManager {
    /// Create a new `SandboxMemoryManager` with the given parameters
    pub(crate) fn new(
        layout: SandboxMemoryLayout,
        shared_mem: SharedMemory,
        run_from_process_memory: bool,
        load_addr: RawPtr,
        entrypoint_offset: Offset,
        #[cfg(target_os = "windows")] lib: Option<LoadedLib>,
    ) -> Self {
        Self {
            run_from_process_memory,
            mem_snapshot: None,
            layout,
            shared_mem,
            load_addr,
            entrypoint_offset,
            #[cfg(target_os = "windows")]
            _lib: lib,
        }
    }

    #[allow(unused)]
    pub(crate) fn is_in_process(&self) -> bool {
        self.run_from_process_memory
    }

    /// Get `SharedMemory` in `self` as a mutable reference
    pub(crate) fn get_shared_mem_mut(&mut self) -> &mut SharedMemory {
        &mut self.shared_mem
    }

    /// Set the stack guard to `cookie` using `layout` to calculate
    /// its location and `shared_mem` to write it.
    ///
    /// Currently, this method could be an associated function but is
    /// still a method because I (arschles) want to make this `struct` hold a
    /// reference to a `SandboxMemoryLayout` and `SharedMemory`,
    /// remove the `layout` and `shared_mem` parameters, and use
    /// the `&self` to access them instead.
    pub(crate) fn set_stack_guard(&mut self, cookie: &[u8; STACK_COOKIE_LEN]) -> Result<()> {
        let stack_offset = self.layout.get_top_of_stack_offset();
        self.shared_mem.copy_from_slice(cookie, stack_offset)
    }

    /// Set up the hypervisor partition in the given `SharedMemory` parameter
    /// `shared_mem`, with the given memory size `mem_size`
    pub fn set_up_hypervisor_partition(&mut self, mem_size: u64) -> Result<u64> {
        // Add 0x200000 because that's the start of mapped memory
        // For MSVC, move rsp down by 0x28.  This gives the called 'main'
        // function the appearance that rsp was was 16 byte aligned before
        // the 'call' that calls main (note we don't really have a return value
        // on the stack but some assembly instructions are expecting rsp have
        // started 0x8 bytes off of 16 byte alignment when 'main' is invoked.
        // We do 0x28 instead of 0x8 because MSVC can expect that there are
        // 0x20 bytes of space to write to by the called function.
        // I am not sure if this happens with the 'main' method, but we do this
        // just in case.
        //
        // NOTE: We do this also for GCC freestanding binaries because we
        // specify __attribute__((ms_abi)) on the start method
        let rsp = mem_size + SandboxMemoryLayout::BASE_ADDRESS as u64 - 0x28;

        // Create pagetable
        self.shared_mem.write_u64(
            Offset::try_from(SandboxMemoryLayout::PML4_OFFSET)?,
            PDE64_PRESENT | PDE64_RW | PDE64_USER | SandboxMemoryLayout::PDPT_GUEST_ADDRESS as u64,
        )?;
        self.shared_mem.write_u64(
            Offset::try_from(SandboxMemoryLayout::PDPT_OFFSET)?,
            PDE64_PRESENT | PDE64_RW | PDE64_USER | SandboxMemoryLayout::PD_GUEST_ADDRESS as u64,
        )?;

        // do not map first 2 megs
        for i in 0..512 {
            let offset = Offset::try_from(SandboxMemoryLayout::PD_OFFSET + (i * 8))?;
            // map each VA to physical memory 2 megs lower
            let val_to_write: u64 =
                (i << 21) as u64 + (PDE64_PRESENT | PDE64_RW | PDE64_USER | PDE64_PS);
            self.shared_mem.write_u64(offset, val_to_write)?;
        }
        Ok(rsp)
    }

    /// Check the stack guard of the memory in `shared_mem`, using
    /// `layout` to calculate its location.
    ///
    /// Return `true`
    /// if `shared_mem` could be accessed properly and the guard
    /// matches `cookie`. If it could be accessed properly and the
    /// guard doesn't match `cookie`, return `false`. Otherwise, return
    /// a descriptive error.
    ///
    /// This method could be an associated function instead. See
    /// documentation at the bottom `set_stack_guard` for description
    /// of why it isn't.
    pub(crate) fn check_stack_guard(&self, cookie: [u8; STACK_COOKIE_LEN]) -> Result<bool> {
        let offset = self.layout.get_top_of_stack_offset();
        let mut test_cookie = vec![b'\0'; cookie.len()];
        self.shared_mem
            .copy_to_slice(test_cookie.as_mut_slice(), offset)?;

        let cmp_res = cookie.iter().cmp(test_cookie.iter());
        Ok(cmp_res == Ordering::Equal)
    }

    /// Get the process environment block (PEB) address assuming `start_addr`
    /// is the address of the start of memory, using the given
    /// `SandboxMemoryLayout` to calculate the address.
    ///
    /// For more details on PEBs, please see the following link:
    ///
    /// https://en.wikipedia.org/wiki/Process_Environment_Block
    pub fn get_peb_address(&self, start_addr: u64) -> Result<u64> {
        match self.run_from_process_memory {
            true => {
                let updated_offset = self.layout.get_in_process_peb_offset() + start_addr;
                Ok(u64::from(updated_offset))
            }
            false => u64::try_from(self.layout.peb_address).map_err(|_| {
                new_error!(
                    "get_peb_address: failed to convert peb_address ({}) to u64",
                    self.layout.peb_address
                )
            }),
        }
    }

    /// Create a new memory snapshot of the given `SharedMemory` and
    /// store it internally. Return an `Ok(())` if the snapshot
    /// operation succeeded, and an `Err` otherwise.
    pub fn snapshot_state(&mut self) -> Result<()> {
        let snap = &mut self.mem_snapshot;
        if let Some(snapshot) = snap {
            snapshot.replace_snapshot()
        } else {
            let new_snapshot = SharedMemorySnapshot::new(self.shared_mem.clone())?;
            self.mem_snapshot = Some(new_snapshot);
            Ok(())
        }
    }

    /// Restore memory from the pre-existing snapshot and return
    /// `Ok(())`. Return an `Err` if there was no pre-existing
    /// snapshot, or there was but there was an error restoring.
    pub fn restore_state(&mut self) -> Result<()> {
        let snap = &mut self.mem_snapshot;
        if let Some(snapshot) = snap {
            snapshot.restore_from_snapshot()
        } else {
            log_then_return!(NoMemorySnapshot);
        }
    }

    /// Get the return value of an executable that ran, or an `Err`
    /// if no such return value was present.
    pub fn get_return_value(&self) -> Result<i32> {
        let offset = self.layout.output_data_buffer_offset;
        self.shared_mem.read_i32(offset)
    }

    /// Sets `addr` to the correct offset in the memory referenced by
    /// `shared_mem` to indicate the address of the outb pointer
    ///
    /// TODO: this function is only in C#. Remove it once we have a full Rust
    /// Sandbox
    pub fn set_outb_address(&mut self, addr: u64) -> Result<()> {
        let offset = self.layout.get_outb_pointer_offset();
        self.shared_mem.write_u64(offset, addr)
    }

    /// Sets `addr` to the correct offset in the memory referenced by
    /// `shared_mem` to indicate the address of the outb pointer and context
    /// for calling outb function
    #[cfg(target_os = "windows")]
    pub(crate) fn set_outb_address_and_context(&mut self, addr: u64, context: u64) -> Result<()> {
        let offset = self.layout.get_outb_pointer_offset();
        self.shared_mem.write_u64(offset, addr)?;
        let offset = self.layout.get_outb_context_offset();
        self.shared_mem.write_u64(offset, context)
    }

    /// Get the address of the dispatch function in memory
    pub fn get_pointer_to_dispatch_function(&self) -> Result<u64> {
        let guest_dispatch_function_ptr = self
            .shared_mem
            .read_u64(self.layout.get_dispatch_function_pointer_offset())?;

        // This pointer is written by the guest library but is accessible to
        // the guest engine so we should bounds check it before we return it.
        //
        // When executing with in-hypervisor mode, there is no danger from
        // the guest manipulating this memory location because the only
        // addresses that are valid are in its own address space.
        //
        // When executing in-process, maniulating this pointer could cause the
        // host to execute arbitary functions.
        let guest_ptr = GuestPtr::try_from(RawPtr::from(guest_dispatch_function_ptr))?;
        guest_ptr.absolute()
    }

    /// Get the length of the host exception
    pub fn get_host_error_length(&self) -> Result<i32> {
        let offset = self.layout.get_host_exception_offset();
        // The host exception field is expected to contain a 32-bit length followed by the exception data.
        self.shared_mem.read_i32(offset)
    }

    /// Get a bool indicating if there is a host error
    pub fn has_host_error(&self) -> Result<bool> {
        let offset = self.layout.get_host_exception_offset();
        // The host exception field is expected to contain a 32-bit length followed by the exception data.
        let len = self.shared_mem.read_i32(offset)?;
        Ok(len != 0)
    }

    /// Get the error data that was written by the Hyperlight Host
    /// Returns a `Result` containing 'Unit' or an error.Error
    /// Writes the exception data to the buffer at `exception_data_ptr`.
    ///
    /// TODO: after the C API wrapper for this function goes away,
    /// have this function return a Vec<u8> instead of requiring
    /// the user pass in a slice of the same length as returned by
    /// self.get_host_error_length()
    pub fn get_host_error_data(&self, exception_data_slc: &mut [u8]) -> Result<()> {
        let offset = self.layout.get_host_exception_offset();
        let len = self.get_host_error_length()?;

        let exception_data_slc_len = exception_data_slc.len();
        if exception_data_slc_len != len as usize {
            log_then_return!(ExceptionDataLengthIncorrect(len, exception_data_slc_len));
        }
        // The host exception field is expected to contain a 32-bit length followed by the exception data.
        self.shared_mem
            .copy_to_slice(exception_data_slc, offset + size_of::<i32>())?;
        Ok(())
    }

    /// Look for a `HyperlightError` generated by the host, and return
    /// an `Ok(Some(the_error))` if we succeeded in looking for one, and
    /// it was found. Return `Ok(None)` if we succeeded in looking for
    /// one and it wasn't found. Return an `Err` if we did not succeed
    /// in looking for one.
    pub(crate) fn get_host_error(&self) -> Result<Option<HyperlightHostError>> {
        if self.has_host_error()? {
            let host_err_len = {
                let len_i32 = self.get_host_error_length()?;
                usize::try_from(len_i32)
            }?;
            // create a Vec<u8> of length host_err_len.
            // it's important we set the length, rather than just
            // the capacity, because self.get_host_error_data ensures
            // the length of the vec matches the return value of
            // self.get_host_error_length()
            let mut host_err_data: Vec<u8> = vec![0; host_err_len];
            self.get_host_error_data(&mut host_err_data)?;
            let host_err_json = from_utf8(&host_err_data).map_err(UTF8SliceConversionFailure)?;
            let host_err: HyperlightHostError =
                from_str(host_err_json).map_err(JsonConversionFailure)?;
            Ok(Some(host_err))
        } else {
            Ok(None)
        }
    }

    /// This function writes an error to guest memory and is intended to be
    /// used when the host's outb handler code raises an error.
    pub fn write_outb_error(
        &mut self,
        guest_error_msg: &Vec<u8>,
        host_exception_data: &Vec<u8>,
    ) -> Result<()> {
        let message = String::from_utf8(guest_error_msg.to_owned())?;
        let ge = GuestError::new(Code::OutbError, message);

        let guest_error_buffer: Vec<u8> = (&ge)
            .try_into()
            .map_err(|_| new_error!("write_outb_error: failed to convert GuestError to Vec<u8>"))?;

        let err_buffer_size_offset = self.layout.get_guest_error_buffer_size_offset();
        let max_err_buffer_size = self.shared_mem.read_u64(err_buffer_size_offset)?;

        if guest_error_buffer.len() as u64 > max_err_buffer_size {
            log_then_return!("The guest error message is too large to fit in the shared memory");
        }
        self.shared_mem.copy_from_slice(
            guest_error_buffer.as_slice(),
            self.layout.guest_error_buffer_offset,
        )?;

        let host_exception_offset = self.layout.get_host_exception_offset();
        let host_exception_size_offset = self.layout.get_host_exception_size_offset();
        let max_host_exception_size = {
            let size_u64 = self.shared_mem.read_u64(host_exception_size_offset)?;
            usize::try_from(size_u64)
        }?;

        // First four bytes of host exception are length

        if host_exception_data.len() > max_host_exception_size - size_of::<i32>() {
            log_then_return!(ExceptionMessageTooBig(
                host_exception_data.len(),
                max_host_exception_size - size_of::<i32>()
            ));
        }

        self.shared_mem
            .write_i32(host_exception_offset, host_exception_data.len() as i32)?;
        self.shared_mem.copy_from_slice(
            host_exception_data,
            host_exception_offset + size_of::<i32>(),
        )?;

        Ok(())
    }

    /// Get the guest error data
    pub fn get_guest_error(&self) -> Result<GuestError> {
        // get memory buffer max size
        let err_buffer_size_offset = self.layout.get_guest_error_buffer_size_offset();
        let max_err_buffer_size = self.shared_mem.read_u64(err_buffer_size_offset)?;

        // get guest error from layout and shared mem
        let mut guest_error_buffer = vec![b'0'; usize::try_from(max_err_buffer_size)?];
        let err_msg_offset = self.layout.guest_error_buffer_offset;
        self.shared_mem
            .copy_to_slice(guest_error_buffer.as_mut_slice(), err_msg_offset)?;
        GuestError::try_from(guest_error_buffer.as_slice()).map_err(|e| {
            new_error!(
                "get_guest_error: failed to convert buffer to GuestError: {}",
                e
            )
        })
    }

    /// Load the binary represented by `pe_info` into memory, ensuring
    /// all necessary relocations are made prior to completing the load
    /// operation, then create a new `SharedMemory` to store the new PE
    /// file and a `SandboxMemoryLayout` to describe the layout of that
    /// new `SharedMemory`.
    ///
    /// Returns the following:
    ///
    /// - The newly-created `SharedMemory`
    /// - The `SandboxMemoryLayout` describing that `SharedMemory`
    /// - The offset to the entrypoint. This value means something different
    /// depending on whether we're using in-process mode or not:
    ///     - If we're using in-process mode, this value will be into
    ///     host memory
    ///     - If we're not running with in-memory mode, this value will be
    ///     into guest memory
    pub(crate) fn load_guest_binary_into_memory(
        cfg: SandboxConfiguration,
        pe_info: &mut PEInfo,
        run_from_process_memory: bool,
    ) -> Result<Self> {
        let (layout, mut shared_mem, load_addr, entrypoint_offset) =
            load_guest_binary_common(cfg, pe_info, pe_info.get_payload_len(), |shared_mem| {
                let addr_usize = if run_from_process_memory {
                    // if we're running in-process, load_addr is the absolute
                    // address to the start of shared memory, plus the offset to
                    // code
                    shared_mem.base_addr() + SandboxMemoryLayout::CODE_OFFSET
                } else {
                    // otherwise, we're running in a VM, so load_addr
                    // is the base address in a VM plus the code
                    // offset
                    SandboxMemoryLayout::GUEST_CODE_ADDRESS
                };
                RawPtr::try_from(addr_usize)
            })?;

        let relocation_patches = pe_info
            .get_exe_relocation_patches(pe_info.get_payload(), load_addr.clone().try_into()?)?;

        {
            // Apply relocations to the PE file (if necessary), then copy
            // the PE file into shared memory
            PEInfo::apply_relocation_patches(pe_info.get_payload_mut(), relocation_patches)?;
            let code_offset = Offset::try_from(SandboxMemoryLayout::CODE_OFFSET)?;
            shared_mem.copy_from_slice(pe_info.get_payload(), code_offset)
        }?;

        Ok(Self::new(
            layout,
            shared_mem,
            run_from_process_memory,
            load_addr,
            entrypoint_offset,
            #[cfg(target_os = "windows")]
            None,
        ))
    }

    /// Similar to load_guest_binary_into_memory, except only works on Windows
    /// and uses the
    /// [`LoadLibraryA`](https://learn.microsoft.com/en-us/windows/win32/api/libloaderapi/nf-libloaderapi-loadlibrarya)
    /// function.
    pub(crate) fn load_guest_binary_using_load_library(
        cfg: SandboxConfiguration,
        guest_bin_path: &str,
        pe_info: &mut PEInfo,
        run_from_process_memory: bool,
    ) -> Result<Self> {
        #[cfg(target_os = "windows")]
        {
            let lib = LoadedLib::try_from(guest_bin_path)?;
            let (layout, shared_mem, load_addr, entrypoint_offset) =
                load_guest_binary_common(cfg, pe_info, 0, |_| lib.base_addr())?;
            Ok(Self::new(
                layout,
                shared_mem,
                run_from_process_memory,
                load_addr,
                entrypoint_offset,
                Some(lib),
            ))
        }
        #[cfg(target_os = "linux")]
        {
            // these assignments to nothing prevent clippy from complaining,
            // on non-windows systems, that this function's parameters
            // are unused
            let _ = cfg;
            let _ = guest_bin_path;
            let _ = pe_info;
            let _ = run_from_process_memory;
            log_then_return!("load_guest_binary_using_load_library is only available on Windows");
        }
    }

    /// Writes host function details to memory
    pub fn write_buffer_host_function_details(&mut self, buffer: &[u8]) -> Result<()> {
        let host_function_details = HostFunctionDetails::try_from(buffer).map_err(|e| {
            new_error!(
                "write_buffer_host_function_details: failed to convert buffer to HostFunctionDetails: {}",
                e
            )
        })?;

        let host_function_call_buffer: Vec<u8> = (&host_function_details).try_into().map_err(|_| {
            new_error!(
                "write_buffer_host_function_details: failed to convert HostFunctionDetails to Vec<u8>"
            )
        })?;

        let buffer_size = {
            let size_u64 = self
                .shared_mem
                .read_u64(self.layout.get_host_function_definitions_size_offset())?;
            usize::try_from(size_u64)
        }?;

        if host_function_call_buffer.len() > buffer_size {
            log_then_return!(
                "Host Function Details buffer is too big for the host_function_definitions buffer"
            );
        }

        self.shared_mem.copy_from_slice(
            host_function_call_buffer.as_slice(),
            self.layout.host_function_definitions_offset,
        )?;
        Ok(())
    }

    /// Writes a guest function call to memory
    pub fn write_guest_function_call(&mut self, buffer: &[u8]) -> Result<()> {
        let layout = self.layout;

        let buffer_size = {
            let size_u64 = self
                .shared_mem
                .read_u64(layout.get_input_data_size_offset())?;
            usize::try_from(size_u64)
        }?;

        if buffer.len() > buffer_size {
            return Err(new_error!(
                "Guest function call buffer {} is too big for the input data buffer {}",
                buffer.len(),
                buffer_size
            ));
        }

        validate_guest_function_call_buffer(buffer).map_err(|e| {
            new_error!(
                "Guest function call buffer validation failed: {}",
                e.to_string()
            )
        })?;

        self.shared_mem
            .copy_from_slice(buffer, layout.input_data_buffer_offset)?;

        Ok(())
    }

    /// Writes a host function call to memory
    pub fn write_host_function_call(&mut self, buffer: &[u8]) -> Result<()> {
        let layout = self.layout;

        let buffer_size = {
            let size_u64 = self
                .shared_mem
                .read_u64(layout.get_output_data_size_offset())?;
            usize::try_from(size_u64)
        }?;

        if buffer.len() > buffer_size {
            return Err(new_error!(
                "Host function call buffer {} is too big for the output data buffer {}",
                buffer.len(),
                buffer_size
            ));
        }

        validate_host_function_call_buffer(buffer)
            .map_err(|e| new_error!("Invalid host function call buffer: {}", e.to_string()))?;
        self.shared_mem
            .copy_from_slice(buffer, layout.host_function_definitions_offset)?;

        Ok(())
    }

    /// Writes a function call result to memory
    pub fn write_response_from_host_method_call(&mut self, res: &ReturnValue) -> Result<()> {
        let input_data_offset = self.layout.input_data_buffer_offset;
        let function_call_ret_val_buffer = Vec::<u8>::try_from(res).map_err(|_| {
            new_error!(
                "write_response_from_host_method_call: failed to convert ReturnValue to Vec<u8>"
            )
        })?;
        self.shared_mem
            .copy_from_slice(function_call_ret_val_buffer.as_slice(), input_data_offset)
    }

    /// Reads a host function call from memory
    pub fn get_host_function_call(&self) -> Result<FunctionCall> {
        let layout = self.layout;

        // Get the size of the flatbuffer buffer from memory
        let fb_buffer_size = {
            let size_i32 = self.shared_mem.read_i32(layout.output_data_buffer_offset)? + 4;
            usize::try_from(size_i32)
        }?;

        let mut function_call_buffer = vec![0; fb_buffer_size];
        self.shared_mem
            .copy_to_slice(&mut function_call_buffer, layout.output_data_buffer_offset)?;
        #[cfg(debug_assertions)]
        validate_host_function_call_buffer(&function_call_buffer)
            .map_err(|e| new_error!("Invalid host function call buffer: {}", e.to_string()))?;

        FunctionCall::try_from(function_call_buffer.as_slice()).map_err(|e| {
            new_error!(
                "get_host_function_call: failed to convert buffer to FunctionCall: {}",
                e
            )
        })
    }

    /// Reads a guest function call from memory
    #[allow(unused)]
    pub(crate) fn get_guest_function_call(&self) -> Result<FunctionCall> {
        let layout = self.layout;

        // read guest function call from memory
        let fb_buffer_size = {
            let size_i32 = self.shared_mem.read_i32(layout.input_data_buffer_offset)? + 4;
            usize::try_from(size_i32)
        }?;

        let mut function_call_buffer = vec![0; fb_buffer_size];
        self.shared_mem
            .copy_to_slice(&mut function_call_buffer, layout.input_data_buffer_offset)?;

        #[cfg(debug_assertions)]
        validate_guest_function_call_buffer(&function_call_buffer).map_err(|e| {
            new_error!(
                "get_guest_function_call: failed to validate guest function call buffer: {}",
                e
            )
        })?;

        FunctionCall::try_from(function_call_buffer.as_slice()).map_err(|e| {
            new_error!(
                "get_guest_function_call: failed to convert buffer to FunctionCall: {}",
                e
            )
        })
    }

    /// Reads a function call result from memory
    pub fn get_function_call_result(&self) -> Result<ReturnValue> {
<<<<<<< HEAD
        ReturnValue::try_from(self)
=======
        let fb_buffer_size = {
            let size_i32 = self
                .shared_mem
                .read_i32(self.layout.output_data_buffer_offset)?
                + 4;
            // ^^^ flatbuffer byte arrays are prefixed by 4 bytes
            // indicating its size, so, to get the actual size, we need
            // to add 4.
            usize::try_from(size_i32)
        }?;

        let mut function_call_result_buffer = vec![0; fb_buffer_size];

        self.shared_mem.copy_to_slice(
            &mut function_call_result_buffer,
            self.layout.output_data_buffer_offset,
        )?;
        ReturnValue::try_from(function_call_result_buffer.as_slice()).map_err(|e| {
            new_error!(
                "get_function_call_result: failed to convert buffer to ReturnValue: {}",
                e
            )
        })
>>>>>>> bda89a74
    }

    /// Read guest log data from the `SharedMemory` contained within `self`
    pub fn read_guest_log_data(&self) -> Result<GuestLogData> {
        let offset = self.layout.get_output_data_offset();
        // there's a u32 at the beginning of the GuestLogData
        // with the size
        let size = self.shared_mem.read_u32(offset)?;
        // read size + 32 bits from shared memory, starting at
        // layout.get_output_data_offset
        let mut vec_out = {
            let len_usize = usize::try_from(size)? + size_of::<u32>();
            vec![0; len_usize]
        };
        self.shared_mem
            .copy_to_slice(vec_out.as_mut_slice(), offset)?;
        GuestLogData::try_from(vec_out.as_slice()).map_err(|e| {
            new_error!(
                "read_guest_log_data: failed to convert buffer to GuestLogData: {}",
                e
            )
        })
    }
}

/// Common setup functionality for the
/// `load_guest_binary_{into_memory, using_load_library}` functions
///
/// Returns the newly created `SandboxMemoryLayout`, newly created
/// `SharedMemory`, load address as calculated by `load_addr_fn`,
/// and calculated entrypoint offset, in order.
fn load_guest_binary_common<F>(
    cfg: SandboxConfiguration,
    pe_info: &PEInfo,
    code_size: usize,
    load_addr_fn: F,
) -> Result<(SandboxMemoryLayout, SharedMemory, RawPtr, Offset)>
where
    F: FnOnce(&SharedMemory) -> Result<RawPtr>,
{
    let layout = SandboxMemoryLayout::new(
        cfg,
        code_size,
        usize::try_from(cfg.get_stack_size(pe_info))?,
        usize::try_from(cfg.get_heap_size(pe_info))?,
    )?;
    let mut shared_mem = SharedMemory::new(layout.get_memory_size()?)?;

    let load_addr: RawPtr = load_addr_fn(&shared_mem)?;

    let entrypoint_offset = Offset::from({
        // we have to create this intermediate variable to ensure
        // we have an _immutable_ reference to a `PEInfo`, which
        // is what the PEHeaders::from expects
        let pe_info_immut: &PEInfo = pe_info;
        let pe_headers = PEHeaders::from(pe_info_immut);
        pe_headers.entrypoint_offset
    });

    let offset = layout.get_code_pointer_offset();

    {
        // write the code pointer to shared memory
        let load_addr_u64: u64 = load_addr.clone().try_into()?;
        shared_mem.write_u64(offset, load_addr_u64)?;
    }
    Ok((layout, shared_mem, load_addr, entrypoint_offset))
}

#[cfg(test)]
mod tests {
    use super::SandboxMemoryManager;
    use crate::{
        error::HyperlightHostError,
        mem::{
            layout::SandboxMemoryLayout, pe::pe_info::PEInfo, ptr::RawPtr, ptr_offset::Offset,
            shared_mem::SharedMemory,
        },
        sandbox::SandboxConfiguration,
        testing::bytes_for_path,
    };
    use hyperlight_testing::{callback_guest_buf, simple_guest_buf};
    use serde_json::to_string;
    #[cfg(target_os = "windows")]
    use serial_test::serial;

    #[test]
    fn load_guest_binary_common() {
        let guests = vec![simple_guest_buf(), callback_guest_buf()];
        for guest in guests {
            let guest_bytes = bytes_for_path(guest).unwrap();
            let pe_info = PEInfo::new(guest_bytes.as_slice()).unwrap();
            let stack_size_override = 0x3000;
            let heap_size_override = 0x10000;
            let cfg = SandboxConfiguration {
                stack_size_override,
                heap_size_override,
                ..Default::default()
            };
            let (layout, shared_mem, _, _) =
                super::load_guest_binary_common(cfg, &pe_info, 100, |_| Ok(RawPtr::from(100)))
                    .unwrap();
            assert_eq!(
                stack_size_override,
                u64::try_from(layout.stack_size).unwrap()
            );
            assert_eq!(heap_size_override, u64::try_from(layout.heap_size).unwrap());
            assert_eq!(layout.get_memory_size().unwrap(), shared_mem.mem_size());
        }
    }

    #[cfg(target_os = "windows")]
    #[test]
    #[serial]
    fn load_guest_binary_using_load_library() {
        use crate::mem::mgr::SandboxMemoryManager;
        use hyperlight_testing::simple_guest_path;

        let cfg = SandboxConfiguration::default();
        let guest_path = simple_guest_buf();
        let guest_bytes = bytes_for_path(guest_path).unwrap();
        let mut pe_info = PEInfo::new(guest_bytes.as_slice()).unwrap();
        let _ = SandboxMemoryManager::load_guest_binary_using_load_library(
            cfg,
            simple_guest_path().unwrap().as_str(),
            &mut pe_info,
            true,
        )
        .unwrap();
    }

    /// Don't write a host error, try to read it back, and verify we
    /// successfully do the read but get no error back
    #[test]
    fn get_host_error_none() {
        let cfg = SandboxConfiguration::default();
        let layout = SandboxMemoryLayout::new(cfg, 0x10000, 0x10000, 0x10000).unwrap();
        let mut shared_mem = SharedMemory::new(layout.get_memory_size().unwrap()).unwrap();
        let mem_size = shared_mem.mem_size();
        layout
            .write(&mut shared_mem, SandboxMemoryLayout::BASE_ADDRESS, mem_size)
            .unwrap();
        let mgr = SandboxMemoryManager::new(
            layout,
            shared_mem,
            false,
            RawPtr::from(0),
            Offset::from(0),
            #[cfg(target_os = "windows")]
            None,
        );
        assert_eq!(None, mgr.get_host_error().unwrap());
    }

    /// write a host error to shared memory, then try to read it back out
    #[test]
    fn round_trip_host_error() {
        let cfg = SandboxConfiguration::default();
        let layout = SandboxMemoryLayout::new(cfg, 0x10000, 0x10000, 0x10000).unwrap();
        let mem_size = layout.get_memory_size().unwrap();
        // write a host error and then try to read it back
        let mut shared_mem = SharedMemory::new(mem_size).unwrap();
        layout
            .write(&mut shared_mem, SandboxMemoryLayout::BASE_ADDRESS, mem_size)
            .unwrap();
        let mut mgr = SandboxMemoryManager::new(
            layout,
            shared_mem.clone(),
            false,
            RawPtr::from(0),
            Offset::from(0),
            #[cfg(target_os = "windows")]
            None,
        );
        let err = HyperlightHostError {
            message: "test message".to_string(),
            source: "rust test".to_string(),
        };
        let err_json_bytes = {
            let str = to_string(&err).unwrap();
            str.into_bytes()
        };
        let err_json_msg = "test error message".to_string().into_bytes();
        mgr.write_outb_error(&err_json_msg, &err_json_bytes)
            .unwrap();

        let host_err_opt = mgr
            .get_host_error()
            .expect("get_host_err should return an Ok");
        assert!(host_err_opt.is_some());
        assert_eq!(err, host_err_opt.unwrap());
    }
}<|MERGE_RESOLUTION|>--- conflicted
+++ resolved
@@ -666,9 +666,6 @@
 
     /// Reads a function call result from memory
     pub fn get_function_call_result(&self) -> Result<ReturnValue> {
-<<<<<<< HEAD
-        ReturnValue::try_from(self)
-=======
         let fb_buffer_size = {
             let size_i32 = self
                 .shared_mem
@@ -692,7 +689,6 @@
                 e
             )
         })
->>>>>>> bda89a74
     }
 
     /// Read guest log data from the `SharedMemory` contained within `self`
