use anyhow::Result;
///! Handlers for Hypervisor custom logic
pub(crate) mod handlers;
#[cfg(target_os = "linux")]
///! HyperV-on-linux functionality
pub mod hyperv_linux;
#[cfg(target_os = "linux")]
///! Hypervisor-generic memory utilities
pub(crate) mod hypervisor_mem;
#[cfg(target_os = "linux")]
#[allow(dead_code)] // TODO: remove this when we have a working Rust sandbox
///! Functionality to manipulate KVM-based virtual machines
pub(crate) mod kvm;
#[cfg(target_os = "windows")]
///! Hyperlight Surrogate Process
pub(crate) mod surrogate_process;
#[cfg(target_os = "windows")]
///! Hyperlight Surrogate Process
pub(crate) mod surrogate_process_manager;

use self::handlers::{MemAccessHandlerRc, OutBHandlerRc};
use crate::mem::ptr::RawPtr;

/// A common set of hypervisor functionality
pub(crate) trait Hypervisor {
    /// Initialise the internally stored vCPU with the given PEB address and
    /// random number seed, then run it until a HLT instruction.
    fn initialise(
        &mut self,
        peb_addr: RawPtr,
        seed: u64,
        page_size: u32,
        outb_handle_fn: OutBHandlerRc,
        mem_access_fn: MemAccessHandlerRc,
    ) -> Result<()>;

    /// Run the internally stored vCPU until a HLT instruction.
    fn execute_until_halt(
        &mut self,
        outb_handle_fn: OutBHandlerRc,
        mem_access_fn: MemAccessHandlerRc,
    ) -> Result<()>;

    /// Dispatch a call from the host to the guest using the given pointer
    /// to the dispatch function _in the guest's address space_.
    ///
    /// Do this by setting the instruction pointer to `dispatch_func_addr`
    /// and then running the execution loop until a halt instruction.
    ///
    /// Returns `Ok` if the call succeeded, and an `Err` if it failed
    fn dispatch_call_from_host(
        &mut self,
        dispatch_func_addr: RawPtr,
        outb_handle_fn: OutBHandlerRc,
        mem_access_fn: MemAccessHandlerRc,
    ) -> Result<()>;

    /// Reset the stack pointer on the internal virtual CPU
    fn reset_rsp(&mut self, rsp: u64) -> Result<()>;
}

#[cfg(target_os = "linux")]
#[cfg(test)]
pub(crate) mod tests {
    use super::{
        handlers::{MemAccessHandlerRc, OutBHandlerRc},
        Hypervisor,
    };
    use crate::{
        mem::{
            layout::SandboxMemoryLayout,
            mgr::SandboxMemoryManager,
            ptr::{GuestPtr, RawPtr},
            ptr_offset::Offset,
        },
        sandbox::UnintializedSandbox,
        testing::dummy_guest_path,
    };
    use anyhow::bail;
    use anyhow::{anyhow, Result};
    use std::path::Path;

    pub(crate) fn test_initialise<NewFn>(
        outb_hdl: OutBHandlerRc,
        mem_access_hdl: MemAccessHandlerRc,
        new_fn: NewFn,
    ) -> Result<()>
    where
        NewFn: Fn(&SandboxMemoryManager, GuestPtr, GuestPtr) -> Result<Box<dyn Hypervisor>>,
    {
        let filename = dummy_guest_path()?;
        if !Path::new(&filename).exists() {
            bail!("test_initialise: file {} does not exist", filename);
        }
<<<<<<< HEAD
        let sandbox = Sandbox::new(filename.clone(), None, None)?;
=======
        let sandbox = UnintializedSandbox::new(filename.clone(), None, None, None)?;
>>>>>>> fc46d82c
        let mut mem_mgr = sandbox.get_mem_mgr();
        let shared_mem = &mem_mgr.shared_mem;
        let rsp_ptr = {
            let mem_size: u64 = shared_mem.mem_size().try_into()?;
            let u64_val = mem_mgr.set_up_hypervisor_partition(mem_size)?;
            let base_addr_u64 = u64::try_from(SandboxMemoryLayout::BASE_ADDRESS)?;
            let offset = Offset::from(u64_val - base_addr_u64);
            GuestPtr::try_from(offset)
        }?;
        let pml4_ptr = {
            let offset_u64 = u64::try_from(SandboxMemoryLayout::PML4_OFFSET)?;
            let offset = Offset::from(offset_u64);
            GuestPtr::try_from(offset)
        }?;
        let mut hypervisor_impl = new_fn(&mem_mgr, rsp_ptr, pml4_ptr)?;

        // call initialise on the hypervisor implementation with specific values
        // for PEB (process environment block) address, seed and page size.
        //
        // these values are not actually used, they're just checked inside
        // the dummy guest, and if they don't match these values, the dummy
        // guest issues a write to an invalid memory address, which in turn
        // fails this test.
        //
        // in this test, we're not actually testing whether a guest can issue
        // memory operations, call functions, etc... - we're just testing
        // whether we can configure the shared memory region, load a binary
        // into it, and run the CPU to completion (e.g., a HLT interrupt)
        hypervisor_impl
            .initialise(
                RawPtr::from(0x230000),
                1234567890,
                4096,
                outb_hdl,
                mem_access_hdl,
            )
            .map_err(|e| anyhow!("Error running hypervisor against {} ({:?})", filename, e))
    }
}<|MERGE_RESOLUTION|>--- conflicted
+++ resolved
@@ -92,11 +92,7 @@
         if !Path::new(&filename).exists() {
             bail!("test_initialise: file {} does not exist", filename);
         }
-<<<<<<< HEAD
-        let sandbox = Sandbox::new(filename.clone(), None, None)?;
-=======
-        let sandbox = UnintializedSandbox::new(filename.clone(), None, None, None)?;
->>>>>>> fc46d82c
+        let sandbox = UnintializedSandbox::new(filename.clone(), None, None)?;
         let mut mem_mgr = sandbox.get_mem_mgr();
         let shared_mem = &mem_mgr.shared_mem;
         let rsp_ptr = {
