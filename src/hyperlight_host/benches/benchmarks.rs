use criterion::{criterion_group, criterion_main, Criterion};
use hyperlight_flatbuffers::flatbuffer_wrappers::function_types::{ParameterValue, ReturnType};
use hyperlight_host::sandbox::{MultiUseSandbox, UninitializedSandbox};
use hyperlight_host::sandbox_state::sandbox::EvolvableSandbox;
use hyperlight_host::sandbox_state::transition::Noop;
use hyperlight_host::GuestBinary;
use hyperlight_testing::simple_guest_as_string;

fn guest_call_benchmark(c: &mut Criterion) {
    let mut group = c.benchmark_group("guest_functions");

    let sandbox: MultiUseSandbox = {
        let path = simple_guest_as_string().unwrap();
        let u_sbox =
            UninitializedSandbox::new(GuestBinary::FilePath(path), None, None, None).unwrap();
        u_sbox.evolve(Noop::default())
    }
    .unwrap();

    let mut call_ctx = sandbox.new_call_context();

    group.bench_function("guest_call", |b| {
        b.iter(|| {
            call_ctx
                .call(
                    "Echo",
                    ReturnType::Int,
                    Some(vec![ParameterValue::String("hello\n".to_string())]),
                )
                .unwrap()
        });
    });
    group.finish();
}

fn sandbox_benchmark(c: &mut Criterion) {
    let mut group = c.benchmark_group("sandboxes");

    let create_sandbox = || {
        let sandbox: MultiUseSandbox = {
            let path = simple_guest_path().unwrap();
            let u_sbox =
                UninitializedSandbox::new(GuestBinary::FilePath(path), None, None, None).unwrap();
            u_sbox.evolve(Noop::default()).unwrap()
        };
        sandbox
    };

    group.bench_function("create_sandbox", |b| {
<<<<<<< HEAD
        b.iter(|| {
            let _sandbox: MultiUseSandbox = {
                let path = simple_guest_as_string().unwrap();
                let u_sbox =
                    UninitializedSandbox::new(GuestBinary::FilePath(path), None, None, None)
                        .unwrap();
                u_sbox.evolve(Noop::default())
            }
            .unwrap();
        });
=======
        b.iter_with_large_drop(create_sandbox);
    });

    group.bench_function("create_sandbox_and_drop", |b| {
        b.iter(create_sandbox);
>>>>>>> 0e4f03fa
    });

    group.bench_function("create_sandbox_and_call_context", |b| {
<<<<<<< HEAD
        b.iter(|| {
            let sandbox: MultiUseSandbox = {
                let path = simple_guest_as_string().unwrap();
                let u_sbox =
                    UninitializedSandbox::new(GuestBinary::FilePath(path), None, None, None)
                        .unwrap();
                u_sbox.evolve(Noop::default())
            }
            .unwrap();
            let _call_context = sandbox.new_call_context();
        });
=======
        b.iter_with_large_drop(|| create_sandbox().new_call_context());
    });

    group.bench_function("create_sandbox_and_call_context_and_drop", |b| {
        b.iter(|| create_sandbox().new_call_context());
>>>>>>> 0e4f03fa
    });
    group.finish();
}

criterion_group! {
    name = benches;
    config = Criterion::default();
    targets = guest_call_benchmark, sandbox_benchmark
}
criterion_main!(benches);<|MERGE_RESOLUTION|>--- conflicted
+++ resolved
@@ -47,46 +47,19 @@
     };
 
     group.bench_function("create_sandbox", |b| {
-<<<<<<< HEAD
-        b.iter(|| {
-            let _sandbox: MultiUseSandbox = {
-                let path = simple_guest_as_string().unwrap();
-                let u_sbox =
-                    UninitializedSandbox::new(GuestBinary::FilePath(path), None, None, None)
-                        .unwrap();
-                u_sbox.evolve(Noop::default())
-            }
-            .unwrap();
-        });
-=======
         b.iter_with_large_drop(create_sandbox);
     });
 
     group.bench_function("create_sandbox_and_drop", |b| {
         b.iter(create_sandbox);
->>>>>>> 0e4f03fa
     });
 
     group.bench_function("create_sandbox_and_call_context", |b| {
-<<<<<<< HEAD
-        b.iter(|| {
-            let sandbox: MultiUseSandbox = {
-                let path = simple_guest_as_string().unwrap();
-                let u_sbox =
-                    UninitializedSandbox::new(GuestBinary::FilePath(path), None, None, None)
-                        .unwrap();
-                u_sbox.evolve(Noop::default())
-            }
-            .unwrap();
-            let _call_context = sandbox.new_call_context();
-        });
-=======
         b.iter_with_large_drop(|| create_sandbox().new_call_context());
     });
 
     group.bench_function("create_sandbox_and_call_context_and_drop", |b| {
         b.iter(|| create_sandbox().new_call_context());
->>>>>>> 0e4f03fa
     });
     group.finish();
 }
